--- conflicted
+++ resolved
@@ -12,13 +12,8 @@
     <EnableSourceControlManagerQueries>$(EnableSourceLink)</EnableSourceControlManagerQueries>
     <!--This will target the latest patch release of the runtime released with the current SDK.  -->
     <TargetLatestRuntimePatch>true</TargetLatestRuntimePatch>
-<<<<<<< HEAD
     <SdkPackageVersion>3.1.11</SdkPackageVersion>
-    <HealthcareSharedPackageVersion>1.0.80</HealthcareSharedPackageVersion>
-=======
-    <SdkPackageVersion>3.1.9</SdkPackageVersion>
     <HealthcareSharedPackageVersion>1.1.0</HealthcareSharedPackageVersion>
->>>>>>> 66d0dae7
     <Hl7FhirVersion>1.9.0</Hl7FhirVersion>
   </PropertyGroup>
 

--- conflicted
+++ resolved
@@ -38,15 +38,5 @@
       pathToPublish: '$(build.binariesdirectory)/IntegrationTests'
       artifactName: 'IntegrationTests'
       artifactType: 'container'
-<<<<<<< HEAD
-
-  - task: PublishBuildArtifacts@1
-    displayName: 'publish Source'
-    inputs:
-      pathToPublish: './src/'
-      artifactName: 'src'
-      artifactType: 'container'
-=======
       parallel: true
-      parallelCount: 8
->>>>>>> e169022b
+      parallelCount: 8
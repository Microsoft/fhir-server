--- conflicted
+++ resolved
@@ -11,13 +11,9 @@
     <PackageReference Include="Microsoft.Extensions.Diagnostics.HealthChecks" Version="3.1.0" />
     <PackageReference Include="Microsoft.Extensions.Logging.Abstractions" Version="3.1.0" />
     <PackageReference Include="Microsoft.Extensions.Options" Version="3.1.0" />
-<<<<<<< HEAD
     <PackageReference Include="Microsoft.Health.Abstractions" Version="1.0.0-master-20200310-1" />
     <PackageReference Include="Microsoft.Health.Extensions.DependencyInjection" Version="1.0.0-master-20200310-1" />
-    <PackageReference Include="Polly" Version="7.1.1" />
-=======
     <PackageReference Include="Polly" Version="7.2.0" />
->>>>>>> 6e1ed88e
   </ItemGroup>
 
   <ItemGroup>

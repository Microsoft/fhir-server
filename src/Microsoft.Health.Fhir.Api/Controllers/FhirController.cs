﻿// -------------------------------------------------------------------------------------------------
// Copyright (c) Microsoft Corporation. All rights reserved.
// Licensed under the MIT License (MIT). See LICENSE in the repo root for license information.
// -------------------------------------------------------------------------------------------------

using System;
using System.Collections.Generic;
using System.Linq;
using System.Net;
using System.Threading.Tasks;
using EnsureThat;
using Hl7.Fhir.Model;
using MediatR;
using Microsoft.AspNetCore.Authorization;
using Microsoft.AspNetCore.Mvc;
using Microsoft.Extensions.Logging;
using Microsoft.Extensions.Options;
using Microsoft.Extensions.Primitives;
using Microsoft.Health.Fhir.Api.Configs;
using Microsoft.Health.Fhir.Api.Features.ActionResults;
using Microsoft.Health.Fhir.Api.Features.Audit;
using Microsoft.Health.Fhir.Api.Features.Filters;
using Microsoft.Health.Fhir.Api.Features.Headers;
using Microsoft.Health.Fhir.Api.Features.Routing;
using Microsoft.Health.Fhir.Api.Features.Security;
using Microsoft.Health.Fhir.Core.Extensions;
using Microsoft.Health.Fhir.Core.Features;
using Microsoft.Health.Fhir.Core.Features.Context;
using Microsoft.Health.Fhir.Core.Features.Persistence;
using Microsoft.Health.Fhir.Core.Features.Routing;
using Microsoft.Health.Fhir.Core.Messages.Delete;
using Microsoft.Health.Fhir.Core.Models;
using Microsoft.Health.Fhir.ValueSets;
using Microsoft.Net.Http.Headers;

namespace Microsoft.Health.Fhir.Api.Controllers
{
    /// <summary>
    /// FHIR Rest API
    /// </summary>
    [ServiceFilter(typeof(AuditLoggingFilterAttribute), Order = -1)]
    [ServiceFilter(typeof(OperationOutcomeExceptionFilterAttribute))]
    [ServiceFilter(typeof(ValidateContentTypeFilterAttribute))]
    [ValidateResourceTypeFilter]
    [ValidateModelState]
    [Authorize(PolicyNames.FhirPolicy)]
    public class FhirController : Controller
    {
        private readonly IMediator _mediator;
        private readonly ILogger<FhirController> _logger;
        private readonly IFhirRequestContextAccessor _fhirRequestContextAccessor;
        private readonly IUrlResolver _urlResolver;
        private readonly IAuthorizationService _authorizationService;
        private readonly FeatureConfiguration _featureConfiguration;

        /// <summary>
        /// Initializes a new instance of the <see cref="FhirController" /> class.
        /// </summary>
        /// <param name="mediator">The mediator.</param>
        /// <param name="logger">The logger.</param>
        /// <param name="fhirRequestContextAccessor">The FHIR request context accessor.</param>
        /// <param name="urlResolver">The urlResolver.</param>
        /// <param name="uiConfiguration">The UI configuration.</param>
        /// <param name="authorizationService">The authorization service.</param>
        public FhirController(
            IMediator mediator,
            ILogger<FhirController> logger,
            IFhirRequestContextAccessor fhirRequestContextAccessor,
            IUrlResolver urlResolver,
            IOptions<FeatureConfiguration> uiConfiguration,
            IAuthorizationService authorizationService)
        {
            EnsureArg.IsNotNull(mediator, nameof(mediator));
            EnsureArg.IsNotNull(logger, nameof(logger));
            EnsureArg.IsNotNull(fhirRequestContextAccessor, nameof(fhirRequestContextAccessor));
            EnsureArg.IsNotNull(urlResolver, nameof(urlResolver));
            EnsureArg.IsNotNull(uiConfiguration, nameof(uiConfiguration));
            EnsureArg.IsNotNull(uiConfiguration.Value, nameof(uiConfiguration));
            EnsureArg.IsNotNull(authorizationService, nameof(authorizationService));

            _mediator = mediator;
            _logger = logger;
            _fhirRequestContextAccessor = fhirRequestContextAccessor;
            _urlResolver = urlResolver;
            _authorizationService = authorizationService;
            _featureConfiguration = uiConfiguration.Value;
        }

        [ApiExplorerSettings(IgnoreApi = true)]
        [Route("CustomError")]
        [AllowAnonymous]
        public IActionResult CustomError(int? statusCode = null)
        {
            HttpStatusCode returnCode;
            OperationOutcome.IssueType issueType;
            string diagnosticInfo;

            switch (statusCode)
            {
                case (int)HttpStatusCode.Unauthorized:
                    issueType = OperationOutcome.IssueType.Login;
                    returnCode = HttpStatusCode.Unauthorized;
                    diagnosticInfo = Resources.Unauthorized;
                    break;
                case (int)HttpStatusCode.Forbidden:
                    issueType = OperationOutcome.IssueType.Forbidden;
                    returnCode = HttpStatusCode.Forbidden;
                    diagnosticInfo = Resources.Forbidden;
                    break;
                case (int)HttpStatusCode.NotFound:
                    issueType = OperationOutcome.IssueType.NotFound;
                    returnCode = HttpStatusCode.NotFound;
                    diagnosticInfo = Resources.NotFoundException;
                    break;
                default:
                    issueType = OperationOutcome.IssueType.Exception;
                    returnCode = HttpStatusCode.InternalServerError;
                    diagnosticInfo = Resources.GeneralInternalError;
                    break;
            }

            return FhirResult.Create(
                new OperationOutcome
                {
                    Id = _fhirRequestContextAccessor.FhirRequestContext.CorrelationId,
                    Issue = new List<OperationOutcome.IssueComponent>
                    {
                        new OperationOutcome.IssueComponent
                        {
                            Severity = OperationOutcome.IssueSeverity.Error,
                            Code = issueType,
                            Diagnostics = diagnosticInfo,
                        },
                    },
                }.ToResourceElement(), returnCode);
        }

        /// <summary>
        /// Creates a new resource
        /// </summary>
        /// <param name="resource">The resource.</param>
        [HttpPost]
        [Route(KnownRoutes.ResourceType)]
        [AuditEventType(AuditEventSubType.Create)]
        [Authorize(PolicyNames.WritePolicy)]
        public async Task<IActionResult> Create([FromBody] Resource resource)
        {
            ResourceElement response = await _mediator.CreateResourceAsync(resource.ToResourceElement(), HttpContext.RequestAborted);

            return FhirResult.Create(response, HttpStatusCode.Created)
                .SetETagHeader()
                .SetLastModifiedHeader()
                .SetLocationHeader(_urlResolver);
        }

        /// <summary>
        /// Updates or creates a new resource
        /// </summary>
        /// <param name="resource">The resource.</param>
        [HttpPut]
        [ValidateResourceIdFilter]
        [Route(KnownRoutes.ResourceTypeById)]
        [AuditEventType(AuditEventSubType.Update)]
        [Authorize(PolicyNames.WritePolicy)]
        public async Task<IActionResult> Update([FromBody] Resource resource)
        {
            var suppliedWeakETag = HttpContext.Request.Headers[HeaderNames.IfMatch];

            WeakETag weakETag = null;
            if (!string.IsNullOrWhiteSpace(suppliedWeakETag))
            {
                weakETag = WeakETag.FromWeakETag(suppliedWeakETag);
            }

            SaveOutcome response = await _mediator.UpsertResourceAsync(resource.ToResourceElement(), weakETag, HttpContext.RequestAborted);

            switch (response.Outcome)
            {
                case SaveOutcomeType.Created:
                    return FhirResult.Create(response.Resource, HttpStatusCode.Created)
                        .SetETagHeader()
                        .SetLastModifiedHeader()
                        .SetLocationHeader(_urlResolver);
                case SaveOutcomeType.Updated:
                    return FhirResult.Create(response.Resource, HttpStatusCode.OK)
                        .SetETagHeader()
                        .SetLastModifiedHeader();
            }

            return FhirResult.Create(response.Resource, HttpStatusCode.BadRequest);
        }

        /// <summary>
        /// Reads the specified resource.
        /// </summary>
        /// <param name="type">The type.</param>
        /// <param name="id">The identifier.</param>
        [HttpGet]
        [Route(KnownRoutes.ResourceTypeById, Name = RouteNames.ReadResource)]
        [AuditEventType(AuditEventSubType.Read)]
        [Authorize(PolicyNames.ReadPolicy)]
        public async Task<IActionResult> Read(string type, string id)
        {
            ResourceElement response = await _mediator.GetResourceAsync(new ResourceKey(type, id), HttpContext.RequestAborted);

            return FhirResult.Create(response)
                .SetETagHeader()
                .SetLastModifiedHeader();
        }

        /// <summary>
        /// Returns the history of all resources in the system
        /// </summary>
        /// <param name="at">Instant for history to return.</param>
        /// <param name="since">Starting time for history to return (inclusive).</param>
        /// <param name="before">Ending time for history to return (exclusive)</param>
        /// <param name="count">Number of items to return.</param>
        /// <param name="ct">Continuation token.</param>
        [HttpGet]
        [Route(KnownRoutes.History, Name = RouteNames.History)]
        [AuditEventType(AuditEventSubType.HistorySystem)]
        [Authorize(PolicyNames.ReadPolicy)]
        public async Task<IActionResult> SystemHistory(
            [FromQuery(Name = KnownQueryParameterNames.At)] PartialDateTime at,
            [FromQuery(Name = KnownQueryParameterNames.Since)] PartialDateTime since,
            [FromQuery(Name = KnownQueryParameterNames.Before)] PartialDateTime before,
            [FromQuery(Name = KnownQueryParameterNames.Count)] int? count,
            string ct)
        {
<<<<<<< HEAD
            ResourceElement response = await _mediator.SearchResourceHistoryAsync(since, at, count, ct, HttpContext.RequestAborted);
=======
            Bundle response = await _mediator.SearchResourceHistoryAsync(since, before, at, count, ct, HttpContext.RequestAborted);
>>>>>>> 498e75aa

            return FhirResult.Create(response);
        }

        /// <summary>
        /// Returns the history of a specific resource type
        /// </summary>
        /// <param name="type">The resource type.</param>
        /// <param name="at">Instant for history to return.</param>
        /// <param name="since">Starting time for history to return (inclusive).</param>
        /// <param name="before">Ending time for history to return (exclusive).</param>
        /// <param name="count">Number of items to return.</param>
        /// <param name="ct">Continuation token.</param>
        [HttpGet]
        [Route(KnownRoutes.ResourceTypeHistory, Name = RouteNames.HistoryType)]
        [AuditEventType(AuditEventSubType.HistoryType)]
        [Authorize(PolicyNames.ReadPolicy)]
        public async Task<IActionResult> TypeHistory(
            string type,
            [FromQuery(Name = KnownQueryParameterNames.At)] PartialDateTime at,
            [FromQuery(Name = KnownQueryParameterNames.Since)] PartialDateTime since,
            [FromQuery(Name = KnownQueryParameterNames.Before)] PartialDateTime before,
            [FromQuery(Name = KnownQueryParameterNames.Count)] int? count,
            string ct)
        {
<<<<<<< HEAD
            ResourceElement response = await _mediator.SearchResourceHistoryAsync(type, since, at, count, ct, HttpContext.RequestAborted);
=======
            Bundle response = await _mediator.SearchResourceHistoryAsync(type, since, before, at, count, ct, HttpContext.RequestAborted);
>>>>>>> 498e75aa

            return FhirResult.Create(response);
        }

        /// <summary>
        /// Returns the history of a resource
        /// </summary>
        /// <param name="type">The resource type.</param>
        /// <param name="id">The identifier.</param>
        /// <param name="at">Instant for history to return.</param>
        /// <param name="since">Starting time for history to return (inclusive).</param>
        /// <param name="before">Ending time for hitory to return (exclusive).</param>
        /// <param name="count">Number of items to return.</param>
        /// <param name="ct">Continuation token.</param>
        [HttpGet]
        [Route(KnownRoutes.ResourceTypeByIdHistory, Name = RouteNames.HistoryTypeId)]
        [AuditEventType(AuditEventSubType.HistoryInstance)]
        [Authorize(PolicyNames.ReadPolicy)]
        public async Task<IActionResult> History(
            string type,
            string id,
            [FromQuery(Name = KnownQueryParameterNames.At)] PartialDateTime at,
            [FromQuery(Name = KnownQueryParameterNames.Since)] PartialDateTime since,
            [FromQuery(Name = KnownQueryParameterNames.Before)] PartialDateTime before,
            [FromQuery(Name = KnownQueryParameterNames.Count)] int? count,
            string ct)
        {
<<<<<<< HEAD
            ResourceElement response = await _mediator.SearchResourceHistoryAsync(type, id, since, at, count, ct, HttpContext.RequestAborted);
=======
            Bundle response = await _mediator.SearchResourceHistoryAsync(type, id, since, before, at, count, ct, HttpContext.RequestAborted);
>>>>>>> 498e75aa

            return FhirResult.Create(response);
        }

        /// <summary>
        /// Reads the specified version of the resource.
        /// </summary>
        /// <param name="type">The type.</param>
        /// <param name="id">The identifier.</param>
        /// <param name="vid">The versionId.</param>
        [HttpGet]
        [Route(KnownRoutes.ResourceTypeByIdAndVid, Name = RouteNames.ReadResourceWithVersionRoute)]
        [AuditEventType(AuditEventSubType.VRead)]
        [Authorize(PolicyNames.ReadPolicy)]
        public async Task<IActionResult> VRead(string type, string id, string vid)
        {
            ResourceElement response = await _mediator.GetResourceAsync(new ResourceKey(type, id, vid), HttpContext.RequestAborted);

            return FhirResult.Create(response, HttpStatusCode.OK)
                    .SetETagHeader()
                    .SetLastModifiedHeader();
        }

        /// <summary>
        /// Deletes the specified resource
        /// </summary>
        /// <param name="type">The type.</param>
        /// <param name="id">The identifier.</param>
        /// <param name="hardDelete">A flag indicating whether to hard-delete the resource or not.</param>
        [HttpDelete]
        [Route(KnownRoutes.ResourceTypeById)]
        [AuditEventType(AuditEventSubType.Delete)]
        public async Task<IActionResult> Delete(string type, string id, [FromQuery]bool hardDelete)
        {
            string policy = PolicyNames.WritePolicy;
            if (hardDelete)
            {
                policy = PolicyNames.HardDeletePolicy;
            }

            AuthorizationResult authorizationResult = await _authorizationService.AuthorizeAsync(User, policy);
            if (!authorizationResult.Succeeded)
            {
                return Forbid();
            }

            DeleteResourceResponse response = await _mediator.DeleteResourceAsync(new ResourceKey(type, id), hardDelete, HttpContext.RequestAborted);

            return FhirResult.NoContent().SetETagHeader(response.WeakETag);
        }

        /// <summary>
        /// Searches across all resource types.
        /// </summary>
        [Route("", Name = RouteNames.SearchAllResources)]
        [AuditEventType(AuditEventSubType.SearchSystem)]
        [Authorize(PolicyNames.ReadPolicy)]
        public async Task<IActionResult> Search()
        {
            return await SearchByResourceType(type: null);
        }

        /// <summary>
        /// Searches for resources.
        /// </summary>
        [HttpPost]
        [Route(KnownRoutes.Search, Name = RouteNames.SearchAllResourcesPost)]
        [AuditEventType(AuditEventSubType.SearchSystem)]
        [Authorize(PolicyNames.ReadPolicy)]
        public async Task<IActionResult> SearchPost()
        {
            return await SearchByResourceTypePost(type: null);
        }

        /// <summary>
        /// Searches for resources.
        /// </summary>
        /// <param name="type">The resource type.</param>
        [HttpGet]
        [Route(KnownRoutes.ResourceType, Name = RouteNames.SearchResources)]
        [AuditEventType(AuditEventSubType.SearchType)]
        [Authorize(PolicyNames.ReadPolicy)]
        public async Task<IActionResult> SearchByResourceType(string type)
        {
            return await PerformSearch(type, GetQueriesForSearch());
        }

        private IReadOnlyList<Tuple<string, string>> GetQueriesForSearch()
        {
            IReadOnlyList<Tuple<string, string>> queries = Array.Empty<Tuple<string, string>>();

            if (Request.Query != null)
            {
                queries = Request.Query
                    .SelectMany(query => query.Value, (query, value) => Tuple.Create(query.Key, value)).ToArray();
            }

            return queries;
        }

        /// <summary>
        /// Searches for resources.
        /// </summary>
        /// <param name="type">The resource type.</param>
        [HttpPost]
        [Route(KnownRoutes.ResourceTypeSearch, Name = RouteNames.SearchResourcesPost)]
        [AuditEventType(AuditEventSubType.SearchType)]
        [Authorize(PolicyNames.ReadPolicy)]
        public async Task<IActionResult> SearchByResourceTypePost(string type)
        {
            var queries = new List<Tuple<string, string>>();

            AddItemsIfNotNull(Request.Query);

            if (Request.HasFormContentType)
            {
                AddItemsIfNotNull(Request.Form);
            }

            // TODO: In the case of POST, the server cannot use SelfLink to let client know which search parameter is not supported.
            // Therefore, it should throw an exception if an unsupported search parameter is encountered.
            return await PerformSearch(type, queries);

            void AddItemsIfNotNull(IEnumerable<KeyValuePair<string, StringValues>> source)
            {
                if (source != null)
                {
                    queries.AddRange(source.SelectMany(query => query.Value, (query, value) => Tuple.Create(query.Key, value)));
                }
            }
        }

        /// <summary>
        /// Searches by compartment.
        /// </summary>
        /// <param name="compartmentType">The compartment type.</param>
        /// <param name="id">The identifier.</param>
        /// <param name="type">The resource type.</param>
        [HttpGet]
        [Route(KnownRoutes.CompartmentTypeByResourceType, Name = RouteNames.SearchCompartmentByResourceType)]
        [AuditEventType(AuditEventSubType.Search)]
        public async Task<IActionResult> SearchCompartmentByResourceType(string compartmentType, string id, string type)
        {
            IReadOnlyList<Tuple<string, string>> queries = GetQueriesForSearch();
            return await PerformCompartmentSearch(compartmentType, id, type, queries);
        }

        private async Task<IActionResult> PerformCompartmentSearch(string compartmentType, string compartmentId, string resourceType, IReadOnlyList<Tuple<string, string>> queries)
        {
            ResourceElement response = await _mediator.SearchResourceCompartmentAsync(compartmentType, compartmentId, resourceType, queries, HttpContext.RequestAborted);

            return FhirResult.Create(response);
        }

        private async Task<IActionResult> PerformSearch(string type, IReadOnlyList<Tuple<string, string>> queries)
        {
            ResourceElement response = await _mediator.SearchResourceAsync(type, queries, HttpContext.RequestAborted);

            return FhirResult.Create(response);
        }

        /// <summary>
        /// Returns the Capability Statement of this server which is used to determine
        /// what FHIR features are supported by this implementation.
        /// </summary>
        /// <param name="system">Specifies if all system capabilities should be returned or only configured (default).</param>
        [HttpGet]
        [AllowAnonymous]
        [Route(KnownRoutes.Metadata, Name = RouteNames.Metadata)]
        public async Task<IActionResult> Metadata(bool system = false)
        {
            ResourceElement response = await _mediator.GetCapabilitiesAsync(system, HttpContext.RequestAborted);

            return FhirResult.Create(response);
        }
    }
}<|MERGE_RESOLUTION|>--- conflicted
+++ resolved
@@ -227,11 +227,7 @@
             [FromQuery(Name = KnownQueryParameterNames.Count)] int? count,
             string ct)
         {
-<<<<<<< HEAD
-            ResourceElement response = await _mediator.SearchResourceHistoryAsync(since, at, count, ct, HttpContext.RequestAborted);
-=======
-            Bundle response = await _mediator.SearchResourceHistoryAsync(since, before, at, count, ct, HttpContext.RequestAborted);
->>>>>>> 498e75aa
+            ResourceElement response = await _mediator.SearchResourceHistoryAsync(since, before, at, count, ct, HttpContext.RequestAborted);
 
             return FhirResult.Create(response);
         }
@@ -257,11 +253,7 @@
             [FromQuery(Name = KnownQueryParameterNames.Count)] int? count,
             string ct)
         {
-<<<<<<< HEAD
-            ResourceElement response = await _mediator.SearchResourceHistoryAsync(type, since, at, count, ct, HttpContext.RequestAborted);
-=======
-            Bundle response = await _mediator.SearchResourceHistoryAsync(type, since, before, at, count, ct, HttpContext.RequestAborted);
->>>>>>> 498e75aa
+            ResourceElement response = await _mediator.SearchResourceHistoryAsync(type, since, before, at, count, ct, HttpContext.RequestAborted);
 
             return FhirResult.Create(response);
         }
@@ -289,11 +281,7 @@
             [FromQuery(Name = KnownQueryParameterNames.Count)] int? count,
             string ct)
         {
-<<<<<<< HEAD
-            ResourceElement response = await _mediator.SearchResourceHistoryAsync(type, id, since, at, count, ct, HttpContext.RequestAborted);
-=======
-            Bundle response = await _mediator.SearchResourceHistoryAsync(type, id, since, before, at, count, ct, HttpContext.RequestAborted);
->>>>>>> 498e75aa
+            ResourceElement response = await _mediator.SearchResourceHistoryAsync(type, id, since, before, at, count, ct, HttpContext.RequestAborted);
 
             return FhirResult.Create(response);
         }

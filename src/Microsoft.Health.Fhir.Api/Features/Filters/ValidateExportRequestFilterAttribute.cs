﻿// -------------------------------------------------------------------------------------------------
// Copyright (c) Microsoft Corporation. All rights reserved.
// Licensed under the MIT License (MIT). See LICENSE in the repo root for license information.
// -------------------------------------------------------------------------------------------------

using System;
using System.Collections.Generic;
using EnsureThat;
using Microsoft.AspNetCore.Http;
using Microsoft.AspNetCore.Mvc.Filters;
using Microsoft.Health.Fhir.Api.Features.ContentTypes;
using Microsoft.Health.Fhir.Core.Exceptions;
using Microsoft.Health.Fhir.Core.Features;
using Microsoft.Net.Http.Headers;

namespace Microsoft.Health.Fhir.Api.Features.Filters
{
    /// <summary>
    /// A filter that validates the headers present in the export request.
    /// Short-circuits the pipeline if they are invalid.
    /// </summary>
    [AttributeUsage(AttributeTargets.Method)]
    internal class ValidateExportRequestFilterAttribute : ActionFilterAttribute
    {
        private const string PreferHeaderName = "Prefer";
        private const string PreferHeaderExpectedValue = "respond-async";

        private readonly HashSet<string> _supportedQueryParams;

        public ValidateExportRequestFilterAttribute()
        {
            _supportedQueryParams = new HashSet<string>(StringComparer.Ordinal)
            {
                KnownQueryParameterNames.Since,
<<<<<<< HEAD
                KnownQueryParameterNames.AnonymizationConfigurationLocation,
                KnownQueryParameterNames.AnonymizationConfigurationFileEtag,
=======
                KnownQueryParameterNames.Type,
>>>>>>> 8db570bd
            };
        }

        public override void OnActionExecuting(ActionExecutingContext context)
        {
            EnsureArg.IsNotNull(context, nameof(context));

            if (!context.HttpContext.Request.Headers.TryGetValue(HeaderNames.Accept, out var acceptHeaderValue) ||
                acceptHeaderValue.Count != 1 ||
                !string.Equals(acceptHeaderValue[0], KnownContentTypes.JsonContentType, StringComparison.OrdinalIgnoreCase))
            {
                throw new RequestNotValidException(string.Format(Resources.UnsupportedHeaderValue, HeaderNames.Accept));
            }

            if (!context.HttpContext.Request.Headers.TryGetValue(PreferHeaderName, out var preferHeaderValue) ||
                preferHeaderValue.Count != 1 ||
                !string.Equals(preferHeaderValue[0], PreferHeaderExpectedValue, StringComparison.OrdinalIgnoreCase))
            {
                throw new RequestNotValidException(string.Format(Resources.UnsupportedHeaderValue, PreferHeaderName));
            }

            // Validate that the request does not contain query parameters that are not supported.
            IQueryCollection queryCollection = context.HttpContext.Request.Query;
            foreach (string paramName in queryCollection?.Keys)
            {
                if (!_supportedQueryParams.Contains(paramName))
                {
                    throw new RequestNotValidException(string.Format(Resources.UnsupportedParameter, paramName));
                }
            }
        }
    }
}<|MERGE_RESOLUTION|>--- conflicted
+++ resolved
@@ -32,12 +32,9 @@
             _supportedQueryParams = new HashSet<string>(StringComparer.Ordinal)
             {
                 KnownQueryParameterNames.Since,
-<<<<<<< HEAD
                 KnownQueryParameterNames.AnonymizationConfigurationLocation,
                 KnownQueryParameterNames.AnonymizationConfigurationFileEtag,
-=======
                 KnownQueryParameterNames.Type,
->>>>>>> 8db570bd
             };
         }
 

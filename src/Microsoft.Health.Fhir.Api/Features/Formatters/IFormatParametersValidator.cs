--- conflicted
+++ resolved
@@ -18,10 +18,6 @@
 
         void CheckElementsParameter(HttpContext httpContext);
 
-<<<<<<< HEAD
-        Task<bool> IsFormatSupportedAsync(string contentType);
-=======
         Task<bool> IsFormatSupportedAsync(string format);
->>>>>>> 69dbeeb2
     }
 }
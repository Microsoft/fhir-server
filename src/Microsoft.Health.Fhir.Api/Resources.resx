--- conflicted
+++ resolved
@@ -328,7 +328,14 @@
     <value>The container registry '{0}' is not configured.</value>
     <comment>{0}: the container registry login server</comment>
   </data>
-<<<<<<< HEAD
+  <data name="ConfigLocationRequiredForAnonymizedExport" xml:space="preserve">
+    <value>Missing '_anonymizationConfig' for anonymized export</value>
+     <comment>{NumberedPlaceHolder="_anonymizationConfig"}</comment>
+  </data>
+  <data name="ProfileIsInvalid" xml:space="preserve">
+    <value>Provided value for `profile` parameter `{0}` is invalid </value>
+    <comment>{0} is the provided value</comment>
+  </data>
   <data name="InvalidSummaryParameter" xml:space="preserve">
     <value>The requested "_summary" parameter '{0}' is invalid. Allowed values are '{1}'.</value>
     <comment>{NumberedPlaceHolder="_summary"} {0} is parameter's value and {1} is comma separated list of allowed values.</comment>
@@ -336,14 +343,5 @@
   <data name="InvalidElementsParameter" xml:space="preserve">
     <value>The requested "_elements" parameter '{0}' is invalid.</value>
     <comment>{NumberedPlaceHolder=”_elements”} {0} is parameter's value.</comment>
-=======
-  <data name="ConfigLocationRequiredForAnonymizedExport" xml:space="preserve">
-    <value>Missing '_anonymizationConfig' for anonymized export</value>
-     <comment>{NumberedPlaceHolder="_anonymizationConfig"}</comment>
-  </data>
-  <data name="ProfileIsInvalid" xml:space="preserve">
-    <value>Provided value for `profile` parameter `{0}` is invalid </value>
-    <comment>{0} is the provided value</comment>
->>>>>>> ceaa7361
   </data>
 </root>
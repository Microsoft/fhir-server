--- conflicted
+++ resolved
@@ -184,7 +184,7 @@
   </data>
   <data name="PageTitle" xml:space="preserve">
     <value>FHIR Server</value>
-    <comment>{NumberedPlaceHolder=”FHIR”}</comment>
+    <comment>{NumberedPlaceHolder="FHIR"}</comment>
   </data>
   <data name="PatchNotSupported" xml:space="preserve">
     <value>PATCH is not currently supported.</value>
@@ -254,7 +254,7 @@
   </data>
   <data name="WelcomeTitle" xml:space="preserve">
     <value>STU3 API &lt;small&gt;preview&lt;/small&gt;</value>
-    <comment>{NumberedPlaceHolder=”STU3”}</comment>
+    <comment>{NumberedPlaceHolder="STU3"}</comment>
   </data>
   <data name="InvalidBundleEntry" xml:space="preserve">
     <value>Requested operation '{0}' is not supported using {1}.</value>
@@ -328,13 +328,12 @@
     <value>The container registry '{0}' is not configured.</value>
     <comment>{0}: the container registry login server</comment>
   </data>
-<<<<<<< HEAD
+  <data name="ConfigLocationRequiredForAnonymizedExport" xml:space="preserve">
+    <value>Missing '_anonymizationConfig' for anonymized export</value>
+     <comment>{NumberedPlaceHolder="_anonymizationConfig"}</comment>
+  </data>
   <data name="ProfileIsInvalid" xml:space="preserve">
     <value>Provided value for `profile` parameter `{0}` is invalid </value>
     <comment>{0} is the provided value</comment>
-=======
-  <data name="ConfigLocationRequiredForAnonymizedExport" xml:space="preserve">
-    <value>Missing '_anonymizationConfig' for anonymized export</value>
->>>>>>> 5e59975d
   </data>
 </root>
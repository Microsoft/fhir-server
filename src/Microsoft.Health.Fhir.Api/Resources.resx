--- conflicted
+++ resolved
@@ -323,7 +323,6 @@
   <data name="ContainerIsRequiredForAnonymizedExport" xml:space="preserve">
     <value>Missing '_container' for anonymized export</value>
   </data>
-<<<<<<< HEAD
   <data name="DataConvertParameterNotValid" xml:space="preserve">
     <value>Data convert does not support the following parameter {0} for a POST operation.</value>
     <comment>{0} = the parameter name which was invalid</comment>
@@ -338,9 +337,8 @@
   <data name="InvalidTemplateCollectionReference" xml:space="preserve">
     <value>The template collection reference '{0}' is invalid.</value>
     <comment>{0}: template collection reference</comment>
-=======
+  </data>
   <data name="ContentTypeFormUrlEncodedExpected" xml:space="preserve">
     <value>The "content-type" header must be 'application/x-www-form-urlencoded'.</value>
->>>>>>> 7c01a811
   </data>
 </root>
--- conflicted
+++ resolved
@@ -68,10 +68,7 @@
             }
 
             using var tokenCredential = new TokenCredential(accessToken);
-<<<<<<< HEAD
-=======
 
->>>>>>> 69dbeeb2
             var storageCredentials = new StorageCredentials(tokenCredential);
             return new CloudBlobClient(storageAccountUri, storageCredentials);
         }

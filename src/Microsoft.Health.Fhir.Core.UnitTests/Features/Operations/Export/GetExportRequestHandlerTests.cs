--- conflicted
+++ resolved
@@ -116,11 +116,7 @@
 
         private async Task<GetExportResponse> SetupAndExecuteGetExportJobByIdAsync(OperationStatus jobStatus, bool addFailureDetails = true)
         {
-<<<<<<< HEAD
-            var jobRecord = new ExportJobRecord(_createRequestUri, ExportJobType.Patient, null, null, null, "hash")
-=======
-            var jobRecord = new ExportJobRecord(_createRequestUri, ExportJobType.Patient, ExportFormatTags.ResourceName, null, "hash")
->>>>>>> df8cce3d
+            var jobRecord = new ExportJobRecord(_createRequestUri, ExportJobType.Patient, ExportFormatTags.ResourceName, null, null, null, "hash")
             {
                 Status = jobStatus,
             };

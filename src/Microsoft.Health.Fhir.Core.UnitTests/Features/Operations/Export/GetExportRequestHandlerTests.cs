﻿// -------------------------------------------------------------------------------------------------
// Copyright (c) Microsoft Corporation. All rights reserved.
// Licensed under the MIT License (MIT). See LICENSE in the repo root for license information.
// -------------------------------------------------------------------------------------------------

using System;
using System.Collections.Generic;
using System.Linq;
using System.Net;
using System.Threading;
using System.Threading.Tasks;
using MediatR;
using Microsoft.Extensions.DependencyInjection;
using Microsoft.Health.Extensions.DependencyInjection;
using Microsoft.Health.Fhir.Core.Extensions;
using Microsoft.Health.Fhir.Core.Features.Operations;
using Microsoft.Health.Fhir.Core.Features.Operations.Export;
using Microsoft.Health.Fhir.Core.Features.Operations.Export.Models;
using Microsoft.Health.Fhir.Core.Features.Persistence;
using Microsoft.Health.Fhir.Core.Features.Security.Authorization;
using Microsoft.Health.Fhir.Core.Messages.Export;
using Microsoft.Health.Fhir.Core.Models;
using NSubstitute;
using Xunit;

namespace Microsoft.Health.Fhir.Core.UnitTests.Features.Operations.Export
{
    public class GetExportRequestHandlerTests
    {
        private readonly IFhirOperationDataStore _fhirOperationDataStore = Substitute.For<IFhirOperationDataStore>();
        private readonly IMediator _mediator;

        private readonly Uri _createRequestUri = new Uri("https://localhost/$export/");
        private const string _failureReason = "ExportJobFailed";
        private HttpStatusCode _failureStatusCode = HttpStatusCode.InternalServerError;

        public GetExportRequestHandlerTests()
        {
            var collection = new ServiceCollection();
            collection.Add(x => new GetExportRequestHandler(_fhirOperationDataStore, DisabledFhirAuthorizationService.Instance)).Singleton().AsSelf().AsImplementedInterfaces();

            ServiceProvider provider = collection.BuildServiceProvider();
            _mediator = new Mediator(type => provider.GetService(type));
        }

        [Fact]
        public async Task GivenAFhirMediator_WhenGettingAnExistingExportJobWithCompletedStatus_ThenHttpResponseCodeShouldBeOk()
        {
            GetExportResponse result = await SetupAndExecuteGetExportJobByIdAsync(OperationStatus.Completed);

            Assert.Equal(HttpStatusCode.OK, result.StatusCode);
            Assert.NotNull(result.JobResult);

            // Check whether required fields are present.
            Assert.NotNull(result.JobResult.Output);
            Assert.NotEqual(default, result.JobResult.TransactionTime);
            Assert.NotNull(result.JobResult.RequestUri);
            Assert.NotNull(result.JobResult.Error);
        }

        [Fact]
        public async Task GivenAFhirMediator_WhenGettingAnExistingExportJobWithCompletedStatus_ThenOutputShouldContainRequiredFields()
        {
            GetExportResponse result = await SetupAndExecuteGetExportJobByIdAsync(OperationStatus.Completed);

            Assert.Equal(HttpStatusCode.OK, result.StatusCode);
            Assert.NotNull(result.JobResult);

            var output = result.JobResult.Output.FirstOrDefault();

            // Check whether required fields are present for Output.
            Assert.NotNull(output);
            Assert.False(string.IsNullOrWhiteSpace(output.Type));
            Assert.NotNull(output.FileUri);
            Assert.True(output.Count >= 0);

            var error = result.JobResult.Error.FirstOrDefault();

            // Check whether required fields are present for Error.
            Assert.NotNull(error);
            Assert.False(string.IsNullOrWhiteSpace(error.Type));
            Assert.NotNull(error.FileUri);
            Assert.True(error.Count >= 0);

            var issue = result.JobResult.Issues.FirstOrDefault();

            // Check whether required fields are present for Issues.
            Assert.NotNull(issue);
            Assert.False(string.IsNullOrWhiteSpace(issue.Diagnostics));
            Assert.False(string.IsNullOrWhiteSpace(issue.Code));
            Assert.False(string.IsNullOrWhiteSpace(issue.Severity));
        }

        [Theory]
        [InlineData(OperationStatus.Canceled, HttpStatusCode.NoContent)]
        [InlineData(OperationStatus.Canceled, HttpStatusCode.InternalServerError)]
        [InlineData(OperationStatus.Failed, HttpStatusCode.BadRequest)]
        [InlineData(OperationStatus.Failed, HttpStatusCode.InternalServerError)]
        public async Task GivenAFhirMediator_WhenGettingAnExistingExportJobWithFailedStatus_ThenOperationFailedExceptionIsThrownWithCorrectHttpResponseCode(OperationStatus operationStatus, HttpStatusCode failureStatusCode)
        {
            _failureStatusCode = failureStatusCode;

            OperationFailedException ofe = await Assert.ThrowsAsync<OperationFailedException>(() => SetupAndExecuteGetExportJobByIdAsync(operationStatus));

            Assert.NotNull(ofe);
            Assert.Equal(failureStatusCode, ofe.ResponseStatusCode);
            Assert.Contains(_failureReason, ofe.Message);
        }

        [Theory]
        [InlineData(OperationStatus.Running)]
        [InlineData(OperationStatus.Queued)]
        public async Task GivenAFhirMediator_WhenGettingAnExistingExportJobWithNotCompletedStatus_ThenHttpResponseCodeShouldBeAccepted(OperationStatus operationStatus)
        {
            GetExportResponse result = await SetupAndExecuteGetExportJobByIdAsync(operationStatus);

            Assert.Equal(HttpStatusCode.Accepted, result.StatusCode);
            Assert.Null(result.JobResult);
        }

        [Theory]
        [InlineData(OperationStatus.Canceled)]
        [InlineData(OperationStatus.Failed)]
        public async Task GivenAFhirMediator_WhenGettingAnExistingExportJobWithFailedStatusAndNoFailureDetails_ThenOperationFailedExceptionIsThrownWithCorrectHttpResponseCode(OperationStatus operationStatus)
        {
            _failureStatusCode = HttpStatusCode.BadRequest;

            OperationFailedException ofe = await Assert.ThrowsAsync<OperationFailedException>(() => SetupAndExecuteGetExportJobByIdAsync(operationStatus, addFailureDetails: false));

            Assert.NotNull(ofe);
            Assert.Equal(HttpStatusCode.InternalServerError, ofe.ResponseStatusCode);
            Assert.Contains(Resources.UnknownError, ofe.Message);
        }

        private async Task<GetExportResponse> SetupAndExecuteGetExportJobByIdAsync(OperationStatus jobStatus, bool addFailureDetails = true)
        {
            var jobRecord = new ExportJobRecord(_createRequestUri, ExportJobType.Patient, ExportFormatTags.ResourceName, null, null, "hash", maxFileSizeInMB: 64)
            {
                Status = jobStatus,
            };

            if ((jobStatus == OperationStatus.Canceled || jobStatus == OperationStatus.Failed) && addFailureDetails)
            {
                jobRecord.FailureDetails = new JobFailureDetails(_failureReason, _failureStatusCode);
            }
            else if (jobStatus == OperationStatus.Completed)
            {
                var exportFileInfo = new ExportFileInfo("patient", new Uri("https://exportlocation/fileUri"), sequence: 0);
                exportFileInfo.IncrementCount(100);
<<<<<<< HEAD
                jobRecord.Output.Add("patient", new List<ExportFileInfo>() { exportFileInfo });
=======
                jobRecord.Output.Add("patient", exportFileInfo);

                var exportErrorInfo = new ExportFileInfo("error", new Uri("https://exportlocation/fileUri"), sequence: 0);
                exportErrorInfo.IncrementCount(100);
                jobRecord.Error.Add(exportErrorInfo);

                var exportIssue = new OperationOutcomeIssue("warning", "code", "message");
                jobRecord.Issues.Add(exportIssue);
>>>>>>> b4d9251f
            }

            var jobOutcome = new ExportJobOutcome(jobRecord, WeakETag.FromVersionId("eTag"));

            _fhirOperationDataStore.GetExportJobByIdAsync(jobRecord.Id, Arg.Any<CancellationToken>()).Returns(jobOutcome);

            return await _mediator.GetExportStatusAsync(_createRequestUri, jobRecord.Id, CancellationToken.None);
        }
    }
}<|MERGE_RESOLUTION|>--- conflicted
+++ resolved
@@ -147,10 +147,7 @@
             {
                 var exportFileInfo = new ExportFileInfo("patient", new Uri("https://exportlocation/fileUri"), sequence: 0);
                 exportFileInfo.IncrementCount(100);
-<<<<<<< HEAD
                 jobRecord.Output.Add("patient", new List<ExportFileInfo>() { exportFileInfo });
-=======
-                jobRecord.Output.Add("patient", exportFileInfo);
 
                 var exportErrorInfo = new ExportFileInfo("error", new Uri("https://exportlocation/fileUri"), sequence: 0);
                 exportErrorInfo.IncrementCount(100);
@@ -158,7 +155,6 @@
 
                 var exportIssue = new OperationOutcomeIssue("warning", "code", "message");
                 jobRecord.Issues.Add(exportIssue);
->>>>>>> b4d9251f
             }
 
             var jobOutcome = new ExportJobOutcome(jobRecord, WeakETag.FromVersionId("eTag"));

--- conflicted
+++ resolved
@@ -20,11 +20,8 @@
     {
         private Dictionary<Uri, StringBuilder> _exportedData = new Dictionary<Uri, StringBuilder>();
         private Dictionary<(Uri FileUri, string PartId), Stream> _streamMappings = new Dictionary<(Uri FileUri, string PartId), Stream>();
-<<<<<<< HEAD
-=======
 
         public int ExportedDataFileCount => _exportedData.Keys.Count;
->>>>>>> f06ef6d0
 
         public async Task ConnectAsync(CancellationToken cancellationToken, string containerId = null)
         {
@@ -111,10 +108,5 @@
 
             return null;
         }
-
-        public int GetExportedDataFileCount()
-        {
-            return _exportedData.Keys.Count;
-        }
     }
 }
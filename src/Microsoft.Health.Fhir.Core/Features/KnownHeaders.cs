﻿// -------------------------------------------------------------------------------------------------
// Copyright (c) Microsoft Corporation. All rights reserved.
// Licensed under the MIT License (MIT). See LICENSE in the repo root for license information.
// -------------------------------------------------------------------------------------------------

namespace Microsoft.Health.Fhir.Core.Features
{
    internal static class KnownHeaders
    {
        public const string IfNoneExist = "If-None-Exist";
        public const string PartiallyIndexedParamsHeaderName = "x-ms-use-partial-indices";
        public const string RetryAfterMilliseconds = "x-ms-retry-after-ms";
        public const string RetryAfter = "Retry-After";
        public const string ProvenanceHeader = "X-Provenance";
<<<<<<< HEAD
        public const string RequestId = "X-Request-Id";
        public const string CorrelationId = "X-Correlation-Id";
=======
        public const string Prefer = "Prefer";
>>>>>>> a5b0eb74
    }
}<|MERGE_RESOLUTION|>--- conflicted
+++ resolved
@@ -12,11 +12,8 @@
         public const string RetryAfterMilliseconds = "x-ms-retry-after-ms";
         public const string RetryAfter = "Retry-After";
         public const string ProvenanceHeader = "X-Provenance";
-<<<<<<< HEAD
+        public const string Prefer = "Prefer";
         public const string RequestId = "X-Request-Id";
         public const string CorrelationId = "X-Correlation-Id";
-=======
-        public const string Prefer = "Prefer";
->>>>>>> a5b0eb74
     }
 }
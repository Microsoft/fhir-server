﻿// -------------------------------------------------------------------------------------------------
// Copyright (c) Microsoft Corporation. All rights reserved.
// Licensed under the MIT License (MIT). See LICENSE in the repo root for license information.
// -------------------------------------------------------------------------------------------------

namespace Microsoft.Health.Fhir.Core.Features
{
    /// <summary>
    /// Provides list of known query parameter names.
    /// </summary>
    public static class KnownQueryParameterNames
    {
        public const string At = "_at";

        public const string Before = "_before";

        /// <summary>
        /// The continuation token parameter.
        /// </summary>
        public const string ContinuationToken = "ct";

        public const string Count = "_count";

        public const string DestinationConnectionSettings = "_destinationConnectionSettings";

        public const string DestinationType = "_destinationType";

        /// <summary>
        /// The format query parameter.
        /// </summary>
        public const string Format = "_format";

        public const string LastUpdated = "_lastUpdated";

        public const string Mode = "mode";

<<<<<<< HEAD
=======
        /// <summary>
        /// The pretty query parameter.
        /// </summary>
        /// <remarks>True if the client wishes to request for pretty-printed resources (either in JSON or XML), false otherwise.</remarks>
        public const string Pretty = "_pretty";

        public const string Profile = "profile";

        public const string Since = "_since";

>>>>>>> 3b27daa6
        public const string Sort = "_sort";

        public const string Summary = "_summary";

        /// <summary>
        /// The total query parameter.
        /// </summary>
        /// <remarks>Specifies if the total number of matching search results should be included in the returned Bundle.</remarks>
        public const string Total = "_total";
    }
}<|MERGE_RESOLUTION|>--- conflicted
+++ resolved
@@ -21,10 +21,6 @@
 
         public const string Count = "_count";
 
-        public const string DestinationConnectionSettings = "_destinationConnectionSettings";
-
-        public const string DestinationType = "_destinationType";
-
         /// <summary>
         /// The format query parameter.
         /// </summary>
@@ -34,8 +30,6 @@
 
         public const string Mode = "mode";
 
-<<<<<<< HEAD
-=======
         /// <summary>
         /// The pretty query parameter.
         /// </summary>
@@ -46,7 +40,6 @@
 
         public const string Since = "_since";
 
->>>>>>> 3b27daa6
         public const string Sort = "_sort";
 
         public const string Summary = "_summary";

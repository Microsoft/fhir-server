﻿// -------------------------------------------------------------------------------------------------
// Copyright (c) Microsoft Corporation. All rights reserved.
// Licensed under the MIT License (MIT). See LICENSE in the repo root for license information.
// -------------------------------------------------------------------------------------------------

namespace Microsoft.Health.Fhir.Core.Features
{
    /// <summary>
    /// Provides list of known query parameter names.
    /// </summary>
    public static class KnownQueryParameterNames
    {
        public const string At = "_at";

        public const string Before = "_before";

        /// <summary>
        /// The continuation token parameter.
        /// </summary>
        public const string ContinuationToken = "ct";

        public const string Count = "_count";

        /// <summary>
        /// The format query parameter.
        /// </summary>
        public const string Format = "_format";

        public const string LastUpdated = "_lastUpdated";

        public const string Mode = "mode";

        /// <summary>
        /// The pretty query parameter.
        /// </summary>
        /// <remarks>True if the client wishes to request for pretty-printed resources (either in JSON or XML), false otherwise.</remarks>
        public const string Pretty = "_pretty";

        public const string Profile = "profile";

        public const string Since = "_since";

        public const string Sort = "_sort";

        public const string Summary = "_summary";

        /// <summary>
        /// The total query parameter.
        /// </summary>
        /// <remarks>Specifies if the total number of matching search results should be included in the returned Bundle.</remarks>
        public const string Total = "_total";

        public const string List = "_list";

        public const string Id = "_id";

<<<<<<< HEAD
        /// <summary>
        /// The anonymization configuration
        /// </summary>
        /// <remarks>The anonymization configuration location and addition information. </remarks>
        public const string AnonymizationConfigurationLocation = "_anonymization_config_location";

        public const string AnonymizationConfigurationFileHash = "_anonymization_config_file_hash";
=======
        public const string Type = "_type";
>>>>>>> aa52955b
    }
}<|MERGE_RESOLUTION|>--- conflicted
+++ resolved
@@ -54,7 +54,8 @@
 
         public const string Id = "_id";
 
-<<<<<<< HEAD
+        public const string Type = "_type";
+
         /// <summary>
         /// The anonymization configuration
         /// </summary>
@@ -62,8 +63,5 @@
         public const string AnonymizationConfigurationLocation = "_anonymization_config_location";
 
         public const string AnonymizationConfigurationFileHash = "_anonymization_config_file_hash";
-=======
-        public const string Type = "_type";
->>>>>>> aa52955b
     }
 }
--- conflicted
+++ resolved
@@ -3,9 +3,7 @@
 // Licensed under the MIT License (MIT). See LICENSE in the repo root for license information.
 // -------------------------------------------------------------------------------------------------
 
-using System.Net;
-using System.Text.Json;
-using System.Text.RegularExpressions;
+using System;
 using System.Threading;
 using System.Threading.Tasks;
 using EnsureThat;
@@ -14,12 +12,7 @@
 using Microsoft.Health.Fhir.Core.Exceptions;
 using Microsoft.Health.Fhir.Core.Features.Security;
 using Microsoft.Health.Fhir.Core.Messages.BulkImport;
-<<<<<<< HEAD
 using Microsoft.Health.Fhir.TaskManagement;
-using TaskStatus = Microsoft.Health.Fhir.TaskManagement.TaskStatus;
-=======
-using Microsoft.VisualBasic;
->>>>>>> 2d8cb2b4
 
 namespace Microsoft.Health.Fhir.Core.Features.Operations.BulkImport
 {
@@ -46,49 +39,7 @@
                 throw new UnauthorizedFhirActionException();
             }
 
-            GetBulkImportResponse bulkImportResponse;
-
-            var taskInfo = await _taskManager.GetTaskAsync(request.TaskId, cancellationToken);
-            var taskResult = TaskResultData.ResloveTaskResultFromDbString(taskInfo.Result);
-
-            // We have an existing job. We will determine the response based on the status of the bulk import operation.
-<<<<<<< HEAD
-            if (taskInfo.Status == TaskStatus.Completed)
-            {
-                bulkImportResponse = new GetBulkImportResponse(HttpStatusCode.OK, taskInfo.Result);
-            }
-            else if (taskInfo.IsCanceled)
-=======
-            if (taskInfo.IsCanceled || taskResult?.Result == TaskResult.Canceled)
->>>>>>> 2d8cb2b4
-            {
-                string failureReason = $"Bulk import {taskInfo.TaskId} was canceled";
-                HttpStatusCode failureStatusCode = HttpStatusCode.BadRequest;
-
-                throw new OperationFailedException(
-                    string.Format(Resources.OperationFailed, OperationsConstants.BulkImport, failureReason), failureStatusCode);
-            }
-            else if (taskInfo.Status == TaskManagement.TaskStatus.Completed)
-            {
-                if (taskResult?.Result == TaskResult.Fail)
-                {
-                    // TODO: set failureStatusCode according to taskResult's ResultData.
-                    HttpStatusCode failureStatusCode = HttpStatusCode.InternalServerError;
-
-                    throw new OperationFailedException(
-                        string.Format(Resources.OperationFailed, OperationsConstants.BulkImport, taskResult.ResultData), failureStatusCode);
-                }
-                else
-                {
-                    bulkImportResponse = new GetBulkImportResponse(HttpStatusCode.OK, taskInfo.Result);
-                }
-            }
-            else
-            {
-                bulkImportResponse = new GetBulkImportResponse(HttpStatusCode.Accepted);
-            }
-
-            return bulkImportResponse;
+            throw new NotImplementedException();
         }
     }
 }
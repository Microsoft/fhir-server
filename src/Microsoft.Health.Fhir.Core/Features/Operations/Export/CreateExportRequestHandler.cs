﻿// -------------------------------------------------------------------------------------------------
// Copyright (c) Microsoft Corporation. All rights reserved.
// Licensed under the MIT License (MIT). See LICENSE in the repo root for license information.
// -------------------------------------------------------------------------------------------------

using System;
using System.Collections.Generic;
using System.Linq;
using System.Threading;
using System.Threading.Tasks;
using EnsureThat;
using MediatR;
using Microsoft.Health.Fhir.Core.Exceptions;
using Microsoft.Health.Fhir.Core.Extensions;
using Microsoft.Health.Fhir.Core.Features.Operations.Export.Models;
using Microsoft.Health.Fhir.Core.Features.Security;
using Microsoft.Health.Fhir.Core.Features.Security.Authorization;
using Microsoft.Health.Fhir.Core.Messages.Export;
using Newtonsoft.Json;

namespace Microsoft.Health.Fhir.Core.Features.Operations.Export
{
    public class CreateExportRequestHandler : IRequestHandler<CreateExportRequest, CreateExportResponse>
    {
        private readonly IClaimsExtractor _claimsExtractor;
        private readonly IFhirOperationDataStore _fhirOperationDataStore;
<<<<<<< HEAD
        private readonly ISecretStore _secretStore;
        private readonly IFhirAuthorizationService _authorizationService;

        public CreateExportRequestHandler(IClaimsExtractor claimsExtractor, IFhirOperationDataStore fhirOperationDataStore, ISecretStore secretStore, IFhirAuthorizationService authorizationService)
        {
            EnsureArg.IsNotNull(claimsExtractor, nameof(claimsExtractor));
            EnsureArg.IsNotNull(fhirOperationDataStore, nameof(fhirOperationDataStore));
            EnsureArg.IsNotNull(secretStore, nameof(secretStore));
            EnsureArg.IsNotNull(authorizationService, nameof(authorizationService));

            _claimsExtractor = claimsExtractor;
            _fhirOperationDataStore = fhirOperationDataStore;
            _secretStore = secretStore;
            _authorizationService = authorizationService;
=======

        public CreateExportRequestHandler(IClaimsExtractor claimsExtractor, IFhirOperationDataStore fhirOperationDataStore)
        {
            EnsureArg.IsNotNull(claimsExtractor, nameof(claimsExtractor));
            EnsureArg.IsNotNull(fhirOperationDataStore, nameof(fhirOperationDataStore));

            _claimsExtractor = claimsExtractor;
            _fhirOperationDataStore = fhirOperationDataStore;
>>>>>>> 4c0075d7
        }

        public async Task<CreateExportResponse> Handle(CreateExportRequest request, CancellationToken cancellationToken)
        {
            EnsureArg.IsNotNull(request, nameof(request));

            if (_authorizationService.CheckAccess(DataActions.Export) != DataActions.Export)
            {
                throw new UnauthorizedFhirActionException();
            }

            IReadOnlyCollection<KeyValuePair<string, string>> requestorClaims = _claimsExtractor.Extract()?
                .OrderBy(claim => claim.Key, StringComparer.Ordinal).ToList();

            // Compute the hash of the job.
            var hashObject = new
            {
                request.RequestUri,
                RequestorClaims = requestorClaims,
            };

            string hash = JsonConvert.SerializeObject(hashObject).ComputeHash();

            // Check to see if a matching job exists or not. If a matching job exists, we will return that instead.
            // Otherwise, we will create a new export job. This will be a best effort since the likelihood of this happen should be small.
            ExportJobOutcome outcome = await _fhirOperationDataStore.GetExportJobByHashAsync(hash, cancellationToken);

            if (outcome == null)
            {
                var jobRecord = new ExportJobRecord(request.RequestUri, request.ResourceType, hash, requestorClaims);

                outcome = await _fhirOperationDataStore.CreateExportJobAsync(jobRecord, cancellationToken);
            }

            return new CreateExportResponse(outcome.JobRecord.Id);
        }
    }
}<|MERGE_RESOLUTION|>--- conflicted
+++ resolved
@@ -24,31 +24,17 @@
     {
         private readonly IClaimsExtractor _claimsExtractor;
         private readonly IFhirOperationDataStore _fhirOperationDataStore;
-<<<<<<< HEAD
-        private readonly ISecretStore _secretStore;
         private readonly IFhirAuthorizationService _authorizationService;
 
-        public CreateExportRequestHandler(IClaimsExtractor claimsExtractor, IFhirOperationDataStore fhirOperationDataStore, ISecretStore secretStore, IFhirAuthorizationService authorizationService)
+        public CreateExportRequestHandler(IClaimsExtractor claimsExtractor, IFhirOperationDataStore fhirOperationDataStore, IFhirAuthorizationService authorizationService)
         {
             EnsureArg.IsNotNull(claimsExtractor, nameof(claimsExtractor));
             EnsureArg.IsNotNull(fhirOperationDataStore, nameof(fhirOperationDataStore));
-            EnsureArg.IsNotNull(secretStore, nameof(secretStore));
             EnsureArg.IsNotNull(authorizationService, nameof(authorizationService));
 
             _claimsExtractor = claimsExtractor;
             _fhirOperationDataStore = fhirOperationDataStore;
-            _secretStore = secretStore;
             _authorizationService = authorizationService;
-=======
-
-        public CreateExportRequestHandler(IClaimsExtractor claimsExtractor, IFhirOperationDataStore fhirOperationDataStore)
-        {
-            EnsureArg.IsNotNull(claimsExtractor, nameof(claimsExtractor));
-            EnsureArg.IsNotNull(fhirOperationDataStore, nameof(fhirOperationDataStore));
-
-            _claimsExtractor = claimsExtractor;
-            _fhirOperationDataStore = fhirOperationDataStore;
->>>>>>> 4c0075d7
         }
 
         public async Task<CreateExportResponse> Handle(CreateExportRequest request, CancellationToken cancellationToken)

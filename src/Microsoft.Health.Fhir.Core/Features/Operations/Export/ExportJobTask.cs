--- conflicted
+++ resolved
@@ -215,7 +215,6 @@
                 // Search and process the results.
                 switch (_exportJobRecord.ExportType)
                 {
-<<<<<<< HEAD
                     case ExportJobType.All:
                     case ExportJobType.Patient:
                         using (IScoped<ISearchService> searchService = _searchServiceFactory())
@@ -230,12 +229,6 @@
                     case ExportJobType.Group:
                         searchResult = await GetGroupPatients(_exportJobRecord.GroupId, queryParametersList, cancellationToken);
                         break;
-=======
-                    searchResult = await searchService.Value.SearchAsync(
-                        resourceType: null,
-                        queryParametersList,
-                        cancellationToken);
->>>>>>> 62e62044
                 }
 
                 if (_exportJobRecord.ExportType == ExportJobType.Patient)

﻿// -------------------------------------------------------------------------------------------------
// Copyright (c) Microsoft Corporation. All rights reserved.
// Licensed under the MIT License (MIT). See LICENSE in the repo root for license information.
// -------------------------------------------------------------------------------------------------

using System;
using System.Collections.Generic;
using EnsureThat;
using Newtonsoft.Json;

namespace Microsoft.Health.Fhir.Core.Features.Operations.Export.Models
{
    /// <summary>
    /// Class to hold metadata for an individual export request.
    /// </summary>
    public class ExportJobRecord
    {
        private const string SecretPrefix = "Export-Destination-";

        public ExportJobRecord(Uri exportRequestUri)
        {
            EnsureArg.IsNotNull(exportRequestUri, nameof(exportRequestUri));

            RequestUri = exportRequestUri;

            // Default values
            SchemaVersion = 1;
            Status = OperationStatus.Queued;
            Id = Guid.NewGuid().ToString();
<<<<<<< HEAD
            SecretName = SecretPrefix + Id;
            QueuedTime = DateTimeOffset.Now;
            LastModifiedTime = DateTimeOffset.Now;
=======
            QueuedTime = DateTimeOffset.UtcNow;
>>>>>>> 4a5e0306
        }

        [JsonConstructor]
        protected ExportJobRecord()
        {
        }

        [JsonProperty(JobRecordProperties.Request)]
        public Uri RequestUri { get; private set; }

        [JsonProperty(JobRecordProperties.SecretName)]
        public string SecretName { get; private set; }

        [JsonProperty(JobRecordProperties.Id)]
        public string Id { get; private set; }

        [JsonProperty(JobRecordProperties.Hash)]
        public string Hash { get; private set; }

        [JsonProperty(JobRecordProperties.QueuedTime)]
        public DateTimeOffset QueuedTime { get; private set; }

        [JsonProperty(JobRecordProperties.SchemaVersion)]
        public int SchemaVersion { get; private set; }

        [JsonProperty(JobRecordProperties.Output)]
        public List<ExportFileInfo> Output { get; private set; } = new List<ExportFileInfo>();

        [JsonProperty(JobRecordProperties.Error)]
        public List<ExportFileInfo> Errors { get; private set; } = new List<ExportFileInfo>();

        [JsonProperty(JobRecordProperties.Status)]
        public OperationStatus Status { get; set; }

        [JsonProperty(JobRecordProperties.StartTime)]
        public DateTimeOffset? StartTime { get; set; }

        [JsonProperty(JobRecordProperties.EndTime)]
        public DateTimeOffset? EndTime { get; set; }

        [JsonProperty(JobRecordProperties.CancelledTime)]
        public DateTimeOffset? CancelledTime { get; set; }

        [JsonProperty(JobRecordProperties.NumberOfConsecutiveFailures)]
        public int NumberOfConsecutiveFailures { get; set; }

        [JsonProperty(JobRecordProperties.TotalNumberOfFailures)]
        public int TotalNumberOfFailures { get; set; }

        [JsonProperty(JobRecordProperties.Progress)]
        public ExportJobProgress Progress { get; set; }
    }
}<|MERGE_RESOLUTION|>--- conflicted
+++ resolved
@@ -27,13 +27,8 @@
             SchemaVersion = 1;
             Status = OperationStatus.Queued;
             Id = Guid.NewGuid().ToString();
-<<<<<<< HEAD
             SecretName = SecretPrefix + Id;
             QueuedTime = DateTimeOffset.Now;
-            LastModifiedTime = DateTimeOffset.Now;
-=======
-            QueuedTime = DateTimeOffset.UtcNow;
->>>>>>> 4a5e0306
         }
 
         [JsonConstructor]

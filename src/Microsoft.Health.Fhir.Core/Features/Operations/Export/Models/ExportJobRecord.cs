﻿// -------------------------------------------------------------------------------------------------
// Copyright (c) Microsoft Corporation. All rights reserved.
// Licensed under the MIT License (MIT). See LICENSE in the repo root for license information.
// -------------------------------------------------------------------------------------------------

using System;
using System.Collections.Generic;
using EnsureThat;
using Microsoft.Health.Core;
using Microsoft.Health.Fhir.Core.Models;
using Newtonsoft.Json;

namespace Microsoft.Health.Fhir.Core.Features.Operations.Export.Models
{
    /// <summary>
    /// Class to hold metadata for an individual export request.
    /// </summary>
    public class ExportJobRecord : JobRecord
    {
        public ExportJobRecord(
            Uri requestUri,
            ExportJobType exportType,
            string resourceType,
            string hash,
            IReadOnlyCollection<KeyValuePair<string, string>> requestorClaims = null,
            PartialDateTime since = null,
            string groupId = null,
            string storageAccountConnectionHash = null,
            string storageAccountUri = null,
            string anonymizationConfigurationLocation = null,
            string anonymizationConfigurationFileETag = null,
            uint maximumNumberOfResourcesPerQuery = 100,
            uint numberOfPagesPerCommit = 10,
            string storageAccountContainerName = null)
        {
            EnsureArg.IsNotNull(requestUri, nameof(requestUri));
            EnsureArg.IsNotNullOrWhiteSpace(hash, nameof(hash));

            Hash = hash;
            RequestUri = requestUri;
            ExportType = exportType;
            ResourceType = resourceType;
            RequestorClaims = requestorClaims;
            Since = since;
            GroupId = groupId;
            StorageAccountConnectionHash = storageAccountConnectionHash;
            StorageAccountUri = storageAccountUri;
            MaximumNumberOfResourcesPerQuery = maximumNumberOfResourcesPerQuery;
            NumberOfPagesPerCommit = numberOfPagesPerCommit;

            AnonymizationConfigurationLocation = anonymizationConfigurationLocation;
            AnonymizationConfigurationFileETag = anonymizationConfigurationFileETag;

            // Default values
            SchemaVersion = 1;
            Id = Guid.NewGuid().ToString();
            Status = OperationStatus.Queued;

            QueuedTime = Clock.UtcNow;

            if (string.IsNullOrWhiteSpace(storageAccountContainerName))
            {
                StorageAccountContainerName = Id;
            }
            else
            {
                StorageAccountContainerName = storageAccountContainerName;
            }
        }

        [JsonConstructor]
        protected ExportJobRecord()
        {
        }

        [JsonProperty(JobRecordProperties.RequestUri)]
        public Uri RequestUri { get; private set; }

        [JsonProperty(JobRecordProperties.ExportType)]
        public ExportJobType ExportType { get; private set; }

        [JsonProperty(JobRecordProperties.ResourceType)]
        public string ResourceType { get; private set; }

        [JsonProperty(JobRecordProperties.RequestorClaims)]
        public IReadOnlyCollection<KeyValuePair<string, string>> RequestorClaims { get; private set; }

        [JsonProperty(JobRecordProperties.Hash)]
        public string Hash { get; private set; }

        [JsonProperty(JobRecordProperties.Output)]
        public IDictionary<string, ExportFileInfo> Output { get; private set; } = new Dictionary<string, ExportFileInfo>();

        [JsonProperty(JobRecordProperties.Error)]
        public IList<ExportFileInfo> Error { get; private set; } = new List<ExportFileInfo>();

        [JsonProperty(JobRecordProperties.Progress)]
        public ExportJobProgress Progress { get; set; }

        [JsonProperty(JobRecordProperties.Since)]
        public PartialDateTime Since { get; private set; }

        [JsonProperty(JobRecordProperties.GroupId)]
        public string GroupId { get; private set; }

        [JsonProperty(JobRecordProperties.StorageAccountConnectionHash)]
        public string StorageAccountConnectionHash { get; private set; }

        [System.Diagnostics.CodeAnalysis.SuppressMessage(
            "Usage",
            "CA1056:Uri properties should not be strings",
            Justification = "Set from an ExportJobConfiguration where the value is a string and is never used as a URI.")]
        [JsonProperty(JobRecordProperties.StorageAccountUri)]
        public string StorageAccountUri { get; private set; }

        [JsonProperty(JobRecordProperties.MaximumNumberOfResourcesPerQuery)]
        public uint MaximumNumberOfResourcesPerQuery { get; private set; }

        [JsonProperty(JobRecordProperties.NumberOfPagesPerCommit)]
        public uint NumberOfPagesPerCommit { get; private set; }

<<<<<<< HEAD
        [JsonProperty(JobRecordProperties.AnonymizationConfigurationLocation)]
        public string AnonymizationConfigurationLocation { get; private set; }

        [JsonProperty(JobRecordProperties.AnonymizationConfigurationFileETag)]
        public string AnonymizationConfigurationFileETag { get; private set; }
=======
        [JsonProperty(JobRecordProperties.StorageAccountContainerName)]
        public string StorageAccountContainerName { get; private set; }
>>>>>>> 2b51e50e
    }
}<|MERGE_RESOLUTION|>--- conflicted
+++ resolved
@@ -119,15 +119,13 @@
         [JsonProperty(JobRecordProperties.NumberOfPagesPerCommit)]
         public uint NumberOfPagesPerCommit { get; private set; }
 
-<<<<<<< HEAD
+        [JsonProperty(JobRecordProperties.StorageAccountContainerName)]
+        public string StorageAccountContainerName { get; private set; }
+
         [JsonProperty(JobRecordProperties.AnonymizationConfigurationLocation)]
         public string AnonymizationConfigurationLocation { get; private set; }
 
         [JsonProperty(JobRecordProperties.AnonymizationConfigurationFileETag)]
         public string AnonymizationConfigurationFileETag { get; private set; }
-=======
-        [JsonProperty(JobRecordProperties.StorageAccountContainerName)]
-        public string StorageAccountContainerName { get; private set; }
->>>>>>> 2b51e50e
     }
 }
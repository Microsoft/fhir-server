﻿// -------------------------------------------------------------------------------------------------
// Copyright (c) Microsoft Corporation. All rights reserved.
// Licensed under the MIT License (MIT). See LICENSE in the repo root for license information.
// -------------------------------------------------------------------------------------------------

namespace Microsoft.Health.Fhir.Core.Features.Operations
{
    /// <summary>
    /// Class for keeping track of the property names of the metadata for each job/operation.
    /// Some of these will be common across different operations and others might be specific.
    /// </summary>
    public static class JobRecordProperties
    {
        public const string JobRecord = "jobRecord";

        public const string Id = "id";

        public const string Hash = "hash";

        public const string Status = "status";

        public const string LastModified = "lastModified";

        public const string QueuedTime = "queuedTime";

        public const string StartTime = "startTime";

        public const string EndTime = "endTime";

        public const string CanceledTime = "canceledTime";

        public const string RequestUri = "requestUri";

        public const string RequestorClaims = "requestorClaims";

        public const string ResourceType = "resourceType";

        public const string Progress = "progress";

        public const string Output = "output";

        public const string Query = "query";

        public const string QueryList = "queryList";

        public const string Page = "page";

        public const string Error = "error";

        public const string Type = "type";

        public const string Url = "url";

        public const string Sequence = "sequence";

        public const string Count = "count";

        public const string CommitedBytes = "committedBytes";

        public const string SchemaVersion = "schemaVersion";

        public const string FailureReason = "failureReason";

        public const string FailureStatusCode = "failureStatusCode";

        public const string FailureDetails = "failureDetails";

        public const string Since = "since";

        public const string FailureCount = "failureCount";

        public const string StorageAccountConnectionHash = "storageAccountConnectionHash";

        public const string StorageAccountUri = "storageAccountUri";

        public const string MaximumConcurrency = "maximumConcurrency";

        public const string MaximumNumberOfResourcesPerQuery = "maximumNumberOfResourcesPerQuery";

        public const string NumberOfPagesPerCommit = "numberOfPagesPerCommit";

        public const string SubSearch = "subSearch";

        public const string TriggeringResourceId = "triggeringResourceId";

        public const string ExportType = "exportType";

        public const string Resources = "resources";

        public const string SearchParams = "searchParams";

        public const string AnonymizationConfigurationLocation = "anonymizationConfigurationLocation";

        public const string AnonymizationConfigurationFileETag = "anonymizationConfigurationFileHash";

        public const string ContinuationToken = "continuationToken";

        public const string GroupId = "groupId";

        public const string StorageAccountContainerName = "storageAccountContainerName";

        public const string Filters = "filters";

        public const string CurrentFilter = "currentFilter";

        public const string FilteredSearchesComplete = "FilteredSearchesComplete";

        public const string ResourceTypeSearchParameterHashMap = "resourceTypeSearchParameterHashMap";

        public const string ExportFormat = "exportFormat";

<<<<<<< HEAD
        public const string MaxFileSizeInMB = "maxFileSizeInMB";
=======
        public const string Issues = "issues";
>>>>>>> b4d9251f
    }
}<|MERGE_RESOLUTION|>--- conflicted
+++ resolved
@@ -109,10 +109,8 @@
 
         public const string ExportFormat = "exportFormat";
 
-<<<<<<< HEAD
         public const string MaxFileSizeInMB = "maxFileSizeInMB";
-=======
+
         public const string Issues = "issues";
->>>>>>> b4d9251f
     }
 }
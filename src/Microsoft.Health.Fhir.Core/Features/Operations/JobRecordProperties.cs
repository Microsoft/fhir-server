﻿// -------------------------------------------------------------------------------------------------
// Copyright (c) Microsoft Corporation. All rights reserved.
// Licensed under the MIT License (MIT). See LICENSE in the repo root for license information.
// -------------------------------------------------------------------------------------------------

namespace Microsoft.Health.Fhir.Core.Features.Operations
{
    /// <summary>
    /// Class for keeping track of the property names of the metadata for each job/operation.
    /// Some of these will be common across different operations and others might be specific.
    /// </summary>
    public static class JobRecordProperties
    {
        public const string JobRecord = "jobRecord";

        public const string Id = "id";

        public const string Hash = "hash";

        public const string Status = "status";

        public const string LastModified = "lastModified";

        public const string QueuedTime = "queuedTime";

        public const string StartTime = "startTime";

        public const string EndTime = "endTime";

        public const string CanceledTime = "canceledTime";

        public const string RequestUri = "requestUri";

        public const string RequestorClaims = "requestorClaims";

        public const string ResourceType = "resourceType";

        public const string Progress = "progress";

        public const string Output = "output";

        public const string Query = "query";

        public const string QueryList = "queryList";

        public const string Page = "page";

        public const string Error = "error";

        public const string Type = "type";

        public const string Url = "url";

        public const string Sequence = "sequence";

        public const string Count = "count";

        public const string CommitedBytes = "committedBytes";

        public const string SchemaVersion = "schemaVersion";

        public const string FailureReason = "failureReason";

        public const string FailureStatusCode = "failureStatusCode";

        public const string FailureDetails = "failureDetails";

        public const string Since = "since";

        public const string FailureCount = "failureCount";

        public const string StorageAccountConnectionHash = "storageAccountConnectionHash";

        public const string StorageAccountUri = "storageAccountUri";

        public const string MaximumConcurrency = "maximumConcurrency";

        public const string MaximumNumberOfResourcesPerQuery = "maximumNumberOfResourcesPerQuery";

        public const string NumberOfPagesPerCommit = "numberOfPagesPerCommit";

        public const string SubSearch = "subSearch";

        public const string TriggeringResourceId = "triggeringResourceId";

        public const string ExportType = "exportType";

        public const string Resources = "resources";

        public const string SearchParams = "searchParams";

        public const string AnonymizationConfigurationLocation = "anonymizationConfigurationLocation";

        public const string AnonymizationConfigurationFileETag = "anonymizationConfigurationFileHash";

        public const string ContinuationToken = "continuationToken";

        public const string GroupId = "groupId";

        public const string StorageAccountContainerName = "storageAccountContainerName";

<<<<<<< HEAD
        public const string Filters = "filters";

        public const string Elements = "elements";

        public const string Filter = "filter";

        public const string FinishedFilters = "finishedFilters";
=======
        public const string ResourceTypeSearchParameterHashMap = "resourceTypeSearchParameterHashMap";

        public const string ExportFormat = "exportFormat";
>>>>>>> df8cce3d
    }
}<|MERGE_RESOLUTION|>--- conflicted
+++ resolved
@@ -99,7 +99,6 @@
 
         public const string StorageAccountContainerName = "storageAccountContainerName";
 
-<<<<<<< HEAD
         public const string Filters = "filters";
 
         public const string Elements = "elements";
@@ -107,10 +106,9 @@
         public const string Filter = "filter";
 
         public const string FinishedFilters = "finishedFilters";
-=======
+
         public const string ResourceTypeSearchParameterHashMap = "resourceTypeSearchParameterHashMap";
 
         public const string ExportFormat = "exportFormat";
->>>>>>> df8cce3d
     }
 }
--- conflicted
+++ resolved
@@ -123,10 +123,6 @@
 
         public const string TargetDataStoreUsagePercentage = "targetDataStoreUsagePercentage";
 
-<<<<<<< HEAD
-        public const string InputUrl = "inputUrl";
-=======
         public const string CreatedChild = "createdChild";
->>>>>>> 46fdaa76
     }
 }
﻿// -------------------------------------------------------------------------------------------------
// Copyright (c) Microsoft Corporation. All rights reserved.
// Licensed under the MIT License (MIT). See LICENSE in the repo root for license information.
// -------------------------------------------------------------------------------------------------

namespace Microsoft.Health.Fhir.Core.Features.Persistence
{
    public static class KnownResourceWrapperProperties
    {
        public const string LastModified = "lastModified";

        public const string RawResource = "rawResource";

        public const string IsDeleted = "isDeleted";

        public const string IsHistory = "isHistory";

        public const string ResourceId = "resourceId";

        public const string ResourceTypeName = "resourceTypeName";

        public const string Request = "request";

        public const string Version = "version";

        public const string SearchIndices = "searchIndices";

        public const string LastModifiedClaims = "lastModifiedClaims";

        public const string CompartmentIndices = "compartmentIndices";

        public const string Device = "device";

        public const string Encounter = "encounter";

        public const string Patient = "patient";

        public const string Practitioner = "practitioner";

        public const string RelatedPerson = "relatedPerson";

<<<<<<< HEAD
        public const string RawResourceContainsVersion = "rawResourceContainsVersion";

        public const string RawResourceContainsLastUpdatedTime = "rawResourceContainsLastUpdatedTime";
=======
        public const string SearchParameterHash = "searchParameterHash";
>>>>>>> fb303868
    }
}<|MERGE_RESOLUTION|>--- conflicted
+++ resolved
@@ -39,12 +39,10 @@
 
         public const string RelatedPerson = "relatedPerson";
 
-<<<<<<< HEAD
+        public const string SearchParameterHash = "searchParameterHash";
+
         public const string RawResourceContainsVersion = "rawResourceContainsVersion";
 
         public const string RawResourceContainsLastUpdatedTime = "rawResourceContainsLastUpdatedTime";
-=======
-        public const string SearchParameterHash = "searchParameterHash";
->>>>>>> fb303868
     }
 }
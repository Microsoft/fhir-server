﻿// -------------------------------------------------------------------------------------------------
// Copyright (c) Microsoft Corporation. All rights reserved.
// Licensed under the MIT License (MIT). See LICENSE in the repo root for license information.
// -------------------------------------------------------------------------------------------------

using System.Collections.Generic;
using EnsureThat;
using Microsoft.Health.Fhir.Core.Features.Compartment;
using Microsoft.Health.Fhir.Core.Features.Context;
using Microsoft.Health.Fhir.Core.Features.Search;
<<<<<<< HEAD
using Microsoft.Health.Fhir.Core.Models;
=======
using Microsoft.Health.Fhir.Core.Features.Security;
>>>>>>> 498e75aa

namespace Microsoft.Health.Fhir.Core.Features.Persistence
{
    /// <summary>
    /// Provides a mechanism to create a <see cref="ResourceWrapper"/>.
    /// </summary>
    public class ResourceWrapperFactory : IResourceWrapperFactory
    {
        private readonly IRawResourceFactory _rawResourceFactory;
        private readonly ISearchIndexer _searchIndexer;
        private readonly IFhirRequestContextAccessor _fhirRequestContextAccessor;
        private readonly IClaimsExtractor _claimsExtractor;
        private readonly ICompartmentIndexer _compartmentIndexer;

        /// <summary>
        /// Initializes a new instance of the <see cref="ResourceWrapperFactory"/> class.
        /// </summary>
        /// <param name="rawResourceFactory">The raw resource factory.</param>
        /// <param name="fhirRequestContextAccessor">The FHIR request context accessor.</param>
        /// <param name="searchIndexer">The search indexer used to generate search indices.</param>
        /// <param name="claimsExtractor">The claims extractor used to extract claims.</param>
        /// <param name="compartmentIndexer">The compartment indexer.</param>
        public ResourceWrapperFactory(
            IRawResourceFactory rawResourceFactory,
            IFhirRequestContextAccessor fhirRequestContextAccessor,
            ISearchIndexer searchIndexer,
            IClaimsExtractor claimsExtractor,
            ICompartmentIndexer compartmentIndexer)
        {
            EnsureArg.IsNotNull(rawResourceFactory, nameof(rawResourceFactory));
            EnsureArg.IsNotNull(searchIndexer, nameof(searchIndexer));
            EnsureArg.IsNotNull(fhirRequestContextAccessor, nameof(fhirRequestContextAccessor));
            EnsureArg.IsNotNull(claimsExtractor, nameof(claimsExtractor));
            EnsureArg.IsNotNull(compartmentIndexer, nameof(compartmentIndexer));

            _rawResourceFactory = rawResourceFactory;
            _searchIndexer = searchIndexer;
            _fhirRequestContextAccessor = fhirRequestContextAccessor;
            _claimsExtractor = claimsExtractor;
            _compartmentIndexer = compartmentIndexer;
        }

        /// <inheritdoc />
        public ResourceWrapper Create(ResourceElement resource, bool deleted)
        {
            RawResource rawResource = _rawResourceFactory.Create(resource);
            IReadOnlyCollection<SearchIndexEntry> searchIndices = _searchIndexer.Extract(resource);

            IFhirRequestContext fhirRequestContext = _fhirRequestContextAccessor.FhirRequestContext;

            return new ResourceWrapper(
                resource,
                rawResource,
                new ResourceRequest(fhirRequestContext.Uri, fhirRequestContext.Method),
                deleted,
                searchIndices,
<<<<<<< HEAD
                _compartmentIndexer.Extract(resource.InstanceType, searchIndices),
                _claimsIndexer.Extract());
=======
                _compartmentIndexer.Extract(resource.ResourceType, searchIndices),
                _claimsExtractor.Extract());
>>>>>>> 498e75aa
        }
    }
}<|MERGE_RESOLUTION|>--- conflicted
+++ resolved
@@ -8,11 +8,8 @@
 using Microsoft.Health.Fhir.Core.Features.Compartment;
 using Microsoft.Health.Fhir.Core.Features.Context;
 using Microsoft.Health.Fhir.Core.Features.Search;
-<<<<<<< HEAD
+using Microsoft.Health.Fhir.Core.Features.Security;
 using Microsoft.Health.Fhir.Core.Models;
-=======
-using Microsoft.Health.Fhir.Core.Features.Security;
->>>>>>> 498e75aa
 
 namespace Microsoft.Health.Fhir.Core.Features.Persistence
 {
@@ -69,13 +66,8 @@
                 new ResourceRequest(fhirRequestContext.Uri, fhirRequestContext.Method),
                 deleted,
                 searchIndices,
-<<<<<<< HEAD
                 _compartmentIndexer.Extract(resource.InstanceType, searchIndices),
-                _claimsIndexer.Extract());
-=======
-                _compartmentIndexer.Extract(resource.ResourceType, searchIndices),
                 _claimsExtractor.Extract());
->>>>>>> 498e75aa
         }
     }
 }
﻿// -------------------------------------------------------------------------------------------------
// Copyright (c) Microsoft Corporation. All rights reserved.
// Licensed under the MIT License (MIT). See LICENSE in the repo root for license information.
// -------------------------------------------------------------------------------------------------

using System.Collections.Generic;

namespace Microsoft.Health.Fhir.Core.Features.Search.Expressions
{
    /// <summary>
    /// An abstract <see cref="IExpressionVisitor{TContext,TOutput}"/> for rewriting an expression tree.
    /// Expression trees are treated as immutable, so if no changes have been made, the same instance is returned.
    /// </summary>
    /// <typeparam name="TContext">The type of the context parameter passed to each Visit method</typeparam>
    public abstract class ExpressionRewriter<TContext> : IExpressionVisitor<TContext, Expression>
    {
        public virtual Expression VisitSearchParameter(SearchParameterExpression expression, TContext context)
        {
            Expression visitedExpression = expression.Expression.AcceptVisitor(visitor: this, context: context);
            if (ReferenceEquals(visitedExpression, expression.Expression))
            {
                return expression;
            }

            return new SearchParameterExpression(expression.Parameter, visitedExpression);
        }

        public virtual Expression VisitBinary(BinaryExpression expression, TContext context)
        {
            return expression;
        }

        public virtual Expression VisitChained(ChainedExpression expression, TContext context)
        {
            Expression visitedExpression = expression.Expression.AcceptVisitor(visitor: this, context: context);
            if (ReferenceEquals(visitedExpression, expression.Expression))
            {
                return expression;
            }

            return new ChainedExpression(resourceTypes: expression.ResourceTypes, referenceSearchParameter: expression.ReferenceSearchParameter, targetResourceTypes: expression.TargetResourceTypes, reversed: expression.Reversed, expression: visitedExpression);
        }

        public virtual Expression VisitMissingField(MissingFieldExpression expression, TContext context)
        {
            return expression;
        }

        public virtual Expression VisitMissingSearchParameter(MissingSearchParameterExpression expression, TContext context)
        {
            return expression;
        }

        public virtual Expression VisitNotExpression(NotExpression expression, TContext context)
        {
            Expression visitedExpression = expression.Expression.AcceptVisitor(visitor: this, context: context);
            if (ReferenceEquals(visitedExpression, expression.Expression))
            {
                return expression;
            }

            return new NotExpression(visitedExpression);
        }

        public virtual Expression VisitMultiary(MultiaryExpression expression, TContext context)
        {
            IReadOnlyList<Expression> rewrittenExpressions = VisitArray(expression.Expressions, context);
            return ReferenceEquals(rewrittenExpressions, expression.Expressions) ? expression : new MultiaryExpression(expression.MultiaryOperation, rewrittenExpressions);
        }

        public virtual Expression VisitString(StringExpression expression, TContext context)
        {
            return expression;
        }

        public virtual Expression VisitCompartment(CompartmentSearchExpression expression, TContext context)
        {
            return expression;
        }

        public virtual Expression VisitInclude(IncludeExpression expression, TContext context)
        {
            return expression;
        }

        public virtual Expression VisitSortParameter(SortExpression expression, TContext context)
        {
            return expression;
        }

        protected IReadOnlyList<TExpression> VisitArray<TExpression>(IReadOnlyList<TExpression> inputArray, TContext context)
            where TExpression : Expression
        {
            TExpression[] outputArray = null;

            for (var index = 0; index < inputArray.Count; index++)
            {
                var argument = inputArray[index];
                var rewrittenArgument = (TExpression)argument.AcceptVisitor(this, context);

                if (!ReferenceEquals(rewrittenArgument, argument))
                {
                    EnsureAllocatedAndPopulated(ref outputArray, inputArray, index);
                }

                if (outputArray != null)
                {
                    outputArray[index] = rewrittenArgument;
                }
            }

            return outputArray ?? inputArray;
        }

        protected static void EnsureAllocatedAndPopulated<TExpression>(ref TExpression[] destination, IReadOnlyList<TExpression> source, int count)
            where TExpression : Expression
        {
            if (destination == null)
            {
                destination = new TExpression[source.Count];
                for (int j = 0; j < count; j++)
                {
                    destination[j] = source[j];
                }
            }
        }

#pragma warning disable CA1002 // Do not expose generic lists
        protected static void EnsureAllocatedAndPopulated<TExpression>(ref List<TExpression> destination, IReadOnlyList<TExpression> source, int count)
#pragma warning restore CA1002 // Do not expose generic lists
            where TExpression : Expression
        {
            if (destination == null)
            {
                destination = new List<TExpression>();
                for (int j = 0; j < count; j++)
                {
                    destination.Add(source[j]);
                }
            }
        }

        /// <summary>
<<<<<<< HEAD
        /// Like <see cref="EnsureAllocatedAndPopulated{TExpression}(ref TExpression[],IReadOnlyList{TExpression},int)"/>,
=======
        /// Like <see cref="EnsureAllocatedAndPopulated{TExpression}(ref TExpression[], IReadOnlyList{TExpression}, int)"/>,
>>>>>>> 69dbeeb2
        /// but where the destination list if is of a derived type
        /// </summary>
        /// <typeparam name="TDestination">The destination list type</typeparam>
        /// <typeparam name="TSource">The source list type</typeparam>
        /// <param name="destination">The destination list to allocate and populate</param>
        /// <param name="source">The source list</param>
        /// <param name="count">The number of elements from source to copy to destination</param>
#pragma warning disable CA1002 // Do not expose generic lists
        protected static void EnsureAllocatedAndPopulatedChangeType<TDestination, TSource>(ref List<TDestination> destination, IReadOnlyList<TSource> source, int count)
#pragma warning restore CA1002 // Do not expose generic lists
            where TSource : Expression
            where TDestination : TSource
        {
            if (destination == null)
            {
                destination = new List<TDestination>();
                for (int j = 0; j < count; j++)
                {
                    destination.Add((TDestination)source[j]);
                }
            }
        }
    }
}<|MERGE_RESOLUTION|>--- conflicted
+++ resolved
@@ -141,11 +141,7 @@
         }
 
         /// <summary>
-<<<<<<< HEAD
-        /// Like <see cref="EnsureAllocatedAndPopulated{TExpression}(ref TExpression[],IReadOnlyList{TExpression},int)"/>,
-=======
         /// Like <see cref="EnsureAllocatedAndPopulated{TExpression}(ref TExpression[], IReadOnlyList{TExpression}, int)"/>,
->>>>>>> 69dbeeb2
         /// but where the destination list if is of a derived type
         /// </summary>
         /// <typeparam name="TDestination">The destination list type</typeparam>

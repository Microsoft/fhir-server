﻿// -------------------------------------------------------------------------------------------------
// Copyright (c) Microsoft Corporation. All rights reserved.
// Licensed under the MIT License (MIT). See LICENSE in the repo root for license information.
// -------------------------------------------------------------------------------------------------

using System;
using System.Collections.Generic;
using System.Globalization;
using System.Linq;
using EnsureThat;
using Hl7.Fhir.Utility;
using Microsoft.Health.Fhir.Core.Features.Persistence;
using Microsoft.Health.Fhir.Core.Features.Search.SearchValues;
using Microsoft.Health.Fhir.Core.Models;
using Microsoft.Health.Fhir.ValueSets;

namespace Microsoft.Health.Fhir.Core.Features.Search.Expressions.Parsers
{
    /// <summary>
    /// A builder used to build expression from the search value.
    /// </summary>
    public class SearchParameterExpressionParser : ISearchParameterExpressionParser
    {
        private static readonly Tuple<string, SearchComparator>[] SearchParamComparators = Enum.GetValues(typeof(SearchComparator))
            .Cast<SearchComparator>()
            .Select(e => Tuple.Create(e.GetLiteral(), e)).ToArray();

        private readonly Dictionary<SearchParamType, Func<string, ISearchValue>> _parserDictionary;

        public SearchParameterExpressionParser(IReferenceSearchValueParser referenceSearchValueParser)
        {
            EnsureArg.IsNotNull(referenceSearchValueParser, nameof(referenceSearchValueParser));

            _parserDictionary = new (SearchParamType type, Func<string, ISearchValue> parser)[]
                {
                    (SearchParamType.Date, DateTimeSearchValue.Parse),
                    (SearchParamType.Number, NumberSearchValue.Parse),
                    (SearchParamType.Quantity, QuantitySearchValue.Parse),
                    (SearchParamType.Reference, referenceSearchValueParser.Parse),
                    (SearchParamType.String, StringSearchValue.Parse),
                    (SearchParamType.Token, TokenSearchValue.Parse),
                    (SearchParamType.Uri, UriSearchValue.Parse),
                }
                .ToDictionary(entry => entry.type, entry => CreateParserWithErrorHandling(entry.parser));
        }

        public Expression Parse(
            SearchParameterInfo searchParameter,
            SearchModifier modifier,
            string value)
        {
            EnsureArg.IsNotNull(searchParameter, nameof(searchParameter));
            EnsureArg.IsNotNullOrWhiteSpace(value, nameof(value));

            Expression outputExpression;

            if (modifier?.SearchModifierCode == SearchModifierCode.Missing)
            {
                // We have to handle :missing modifier specially because if :missing modifier is specified,
                // then the value is a boolean string indicating whether the parameter is missing or not instead of
                // the search value type associated with the search parameter.
                if (!bool.TryParse(value, out bool isMissing))
                {
                    // An invalid value was specified.
                    throw new InvalidSearchOperationException(Resources.InvalidValueTypeForMissingModifier);
                }

                return Expression.MissingSearchParameter(searchParameter, isMissing);
            }

            if (modifier?.SearchModifierCode == SearchModifierCode.Text)
            {
                // We have to handle :text modifier specially because if :text modifier is supplied for token search param,
                // then we want to search the display text using the specified text, and therefore
                // we don't want to actually parse the specified text into token.
                if (searchParameter.Type != SearchParamType.Token)
                {
                    throw new InvalidSearchOperationException(
                        string.Format(CultureInfo.InvariantCulture, Resources.ModifierNotSupported, modifier, searchParameter.Name));
                }

                outputExpression = Expression.StartsWith(FieldName.TokenText, null, value, true);
            }
            else
            {
                // Build the expression for based on the search value.
                if (searchParameter.Type == SearchParamType.Composite)
                {
                    if (modifier != null)
                    {
                        throw new InvalidSearchOperationException(
                            string.Format(CultureInfo.InvariantCulture, Resources.ModifierNotSupported, modifier, searchParameter.Name));
                    }

                    IReadOnlyList<string> orParts = value.SplitByOrSeparator();
                    var orExpressions = new Expression[orParts.Count];
                    for (int orIndex = 0; orIndex < orParts.Count; orIndex++)
                    {
                        IReadOnlyList<string> compositeValueParts = orParts[orIndex].SplitByCompositeSeparator();

                        if (compositeValueParts.Count > searchParameter.Component.Count)
                        {
                            throw new InvalidSearchOperationException(
                                string.Format(CultureInfo.InvariantCulture, Resources.NumberOfCompositeComponentsExceeded, searchParameter.Name));
                        }

                        var compositeExpressions = new Expression[compositeValueParts.Count];

                        for (int componentIndex = 0; componentIndex < compositeValueParts.Count; componentIndex++)
                        {
                            // Find the corresponding search parameter info.
                            SearchParameterInfo componentSearchParameter = searchParameter.Component[componentIndex].ResolvedSearchParameter;

                            string componentValue = compositeValueParts[componentIndex];

                            compositeExpressions[componentIndex] = Build(
                                componentSearchParameter,
                                modifier: null,
                                componentIndex: componentIndex,
                                value: componentValue);
                        }

                        orExpressions[orIndex] = Expression.And(compositeExpressions);
                    }

                    outputExpression = orExpressions.Length == 1 ? orExpressions[0] : Expression.Or(orExpressions);
                }
                else
                {
                    outputExpression = Build(
                        searchParameter,
                        modifier,
                        componentIndex: null,
                        value: value);
                }
            }

            return Expression.SearchParameter(searchParameter, outputExpression);
        }

        private Expression Build(
            SearchParameterInfo searchParameter,
            SearchModifier modifier,
            int? componentIndex,
            string value)
        {
            ReadOnlySpan<char> valueSpan = value.AsSpan();

            // By default, the comparator is equal.
            SearchComparator comparator = SearchComparator.Eq;

            if (searchParameter.Type == SearchParamType.Date ||
                searchParameter.Type == SearchParamType.Number ||
                searchParameter.Type == SearchParamType.Quantity)
            {
                // If the search parameter type supports comparator, parse the comparator (if present).
                Tuple<string, SearchComparator> matchedComparator = SearchParamComparators.FirstOrDefault(
                    s => value.StartsWith(s.Item1, StringComparison.Ordinal));

                if (matchedComparator != null)
                {
                    comparator = matchedComparator.Item2;
                    valueSpan = valueSpan.Slice(matchedComparator.Item1.Length);
                }
            }

            // Parse the value.
            Func<string, ISearchValue> parser = _parserDictionary[Enum.Parse<SearchParamType>(searchParameter.Type.ToString())];

            // Build the expression.
            var helper = new SearchValueExpressionBuilderHelper();

            // If the value contains comma, then we need to convert it into in expression.
            // But in this case, the user cannot specify prefix.
            IReadOnlyList<string> parts = value.SplitByOrSeparator();

            if (parts.Count == 1)
            {
                // This is a single value expression.
                ISearchValue searchValue = parser(valueSpan.ToString());
                searchValue = ApplyTargetTypeModifier(modifier, searchValue);

                return helper.Build(
                    searchParameter.Name,
                    modifier,
                    comparator,
                    componentIndex,
                    searchValue);
            }
            else
            {
                if (comparator != SearchComparator.Eq)
                {
                    throw new InvalidSearchOperationException(Resources.SearchComparatorNotSupported);
                }

                // This is a multiple value expression.
                if (modifier == SearchModifierCode.Not)
                {
<<<<<<< HEAD
                    ISearchValue searchValue = parser(part);
                    searchValue = ApplyTargetTypeModifier(modifier, searchValue);
=======
                    Expression[] expressions = parts.Select(part =>
                    {
                        ISearchValue searchValue = parser(part);
>>>>>>> 5ad5da3c

                        return helper.Build(
                            searchParameter.Name,
                            null,
                            comparator,
                            componentIndex,
                            searchValue);
                    }).ToArray();

                    return Expression.Not(Expression.Or(expressions));
                }
                else
                {
                    Expression[] expressions = parts.Select(part =>
                    {
                        ISearchValue searchValue = parser(part);

                        return helper.Build(
                            searchParameter.Name,
                            modifier,
                            comparator,
                            componentIndex,
                            searchValue);
                    }).ToArray();

                    return Expression.Or(expressions);
                }
            }

            ISearchValue ApplyTargetTypeModifier(SearchModifier modifier, ISearchValue source)
            {
                var referenceSearchValue = source as ReferenceSearchValue;
                if (referenceSearchValue == null || modifier?.SearchModifierCode != SearchModifierCode.Type)
                {
                    return source;
                }

                if (!string.IsNullOrEmpty(referenceSearchValue.ResourceType))
                {
                    if (string.Equals(referenceSearchValue.ResourceType, modifier.ResourceType, StringComparison.OrdinalIgnoreCase))
                    {
                        return source;
                    }

                    throw new InvalidSearchOperationException(
                        string.Format(Core.Resources.ModifierNotSupported, modifier, searchParameter.Name));
                }

                try
                {
                    return new ReferenceSearchValue(
                        referenceSearchValue.Kind,
                        referenceSearchValue.BaseUri,
                        modifier.ResourceType,
                        referenceSearchValue.ResourceId);
                }
                catch (ArgumentException)
                {
                    throw new InvalidSearchOperationException(
                        string.Format(Core.Resources.ModifierNotSupported, modifier, searchParameter.Name));
                }
            }
        }

        private static Func<string, ISearchValue> CreateParserWithErrorHandling(Func<string, ISearchValue> parser) =>
            input =>
            {
                try
                {
                    return parser(input);
                }
                catch (FormatException e)
                {
                    throw new BadRequestException(e.Message);
                }
                catch (OverflowException e)
                {
                    throw new BadRequestException(e.Message);
                }
                catch (ArgumentException e)
                {
                    throw new BadRequestException(e.Message);
                }
            };
    }
}<|MERGE_RESOLUTION|>--- conflicted
+++ resolved
@@ -195,16 +195,11 @@
                 }
 
                 // This is a multiple value expression.
-                if (modifier == SearchModifierCode.Not)
-                {
-<<<<<<< HEAD
-                    ISearchValue searchValue = parser(part);
-                    searchValue = ApplyTargetTypeModifier(modifier, searchValue);
-=======
+                if (modifier?.SearchModifierCode == SearchModifierCode.Not)
+                {
                     Expression[] expressions = parts.Select(part =>
                     {
                         ISearchValue searchValue = parser(part);
->>>>>>> 5ad5da3c
 
                         return helper.Build(
                             searchParameter.Name,
@@ -221,6 +216,7 @@
                     Expression[] expressions = parts.Select(part =>
                     {
                         ISearchValue searchValue = parser(part);
+                        searchValue = ApplyTargetTypeModifier(modifier, searchValue);
 
                         return helper.Build(
                             searchParameter.Name,

--- conflicted
+++ resolved
@@ -33,14 +33,9 @@
     <PackageReference Include="MediatR" Version="4.1.0" />
     <PackageReference Include="Microsoft.CodeAnalysis.FxCopAnalyzers" Version="2.6.1" />
     <PackageReference Include="Microsoft.CodeCoverage" Version="1.0.3" />
-<<<<<<< HEAD
-    <PackageReference Include="Microsoft.Extensions.Configuration.Json" Version="2.0.2" />
-    <PackageReference Include="Microsoft.Extensions.Http" Version="2.1.0" />
-    <PackageReference Include="Microsoft.Extensions.Logging" Version="2.1.0" />
-=======
     <PackageReference Include="Microsoft.Extensions.Configuration.Json" Version="2.1.1" />
+    <PackageReference Include="Microsoft.Extensions.Http" Version="2.1.1" />
     <PackageReference Include="Microsoft.Extensions.Logging" Version="2.1.1" />
->>>>>>> 065a778d
     <PackageReference Include="Microsoft.SourceLink.GitHub" Version="1.0.0-beta-63127-02" />
     <PackageReference Include="StyleCop.Analyzers" Version="1.1.0-beta008" />
     <PackageReference Include="Hl7.Fhir.STU3" Version="0.96.0" />

﻿<Project Sdk="Microsoft.NET.Sdk">

  <PropertyGroup>
    <TargetFramework>netcoreapp3.1</TargetFramework>
  </PropertyGroup>

  <ItemGroup>
    <None Remove="Features\Security\roles.schema.json" />
  </ItemGroup>

  <ItemGroup>
    <EmbeddedResource Include="Data\R4\BaseCapabilities.json" />
    <EmbeddedResource Include="Data\R4\compartment.json" />
    <EmbeddedResource Include="Data\R4\search-parameters.json" />
    <EmbeddedResource Include="Data\R4\unsupported-search-parameters.json" />
    <EmbeddedResource Include="Data\R4\resourcepath-codesystem-mappings.json" />
    <EmbeddedResource Include="Data\R5\BaseCapabilities.json" />
    <EmbeddedResource Include="Data\R5\compartment.json" />
    <EmbeddedResource Include="Data\R5\search-parameters.json" />
    <EmbeddedResource Include="Data\R5\unsupported-search-parameters.json" />
    <EmbeddedResource Include="Data\R5\resourcepath-codesystem-mappings.json" />
    <EmbeddedResource Include="Data\Stu3\BaseCapabilities.json" />
    <EmbeddedResource Include="Data\Stu3\compartment.json" />
    <EmbeddedResource Include="Data\Stu3\search-parameters.json" />
    <EmbeddedResource Include="Data\Stu3\unsupported-search-parameters.json" />
    <EmbeddedResource Include="Data\Stu3\resourcepath-codesystem-mappings.json" />
    <EmbeddedResource Include="Features\Security\roles.schema.json" />
  </ItemGroup>

  <ItemGroup>
    <PackageReference Include="AngleSharp" Version="0.14.0" />
    <PackageReference Include="Ensure.That" Version="9.2.0" />
    <PackageReference Include="FluentValidation" Version="8.6.1" />
    <PackageReference Include="MediatR" Version="8.0.0" />
    <PackageReference Include="Microsoft.Extensions.Configuration.Json" Version="3.1.3" />
    <PackageReference Include="Microsoft.Extensions.Hosting.Abstractions" Version="3.1.3" />
    <PackageReference Include="Microsoft.Extensions.Http" Version="3.1.3" />
    <PackageReference Include="Microsoft.Extensions.Logging" Version="3.1.3" />
    <PackageReference Include="Microsoft.Health.Abstractions" Version="1.0.0-master-20200629-1" />
    <PackageReference Include="Microsoft.Health.Core" Version="1.0.0-master-20200629-1" />
    <PackageReference Include="Microsoft.Health.Extensions.DependencyInjection" Version="1.0.0-master-20200629-1" />
    <PackageReference Include="Hl7.Fhir.Serialization" Version="1.7.0" />
    <PackageReference Include="Hl7.FhirPath" Version="1.7.0" />
<<<<<<< HEAD
    <PackageReference Include="Newtonsoft.Json.Schema" Version="3.0.13" />
    <PackageReference Include="Polly" Version="7.2.0" />
=======
    <PackageReference Include="Newtonsoft.Json.Schema" Version="3.0.11" />
    <PackageReference Include="Polly" Version="7.2.1" />
>>>>>>> e3f489d6
    <PackageReference Include="System.Collections.Immutable" Version="1.7.0" />
    <PackageReference Include="System.Net.Http" Version="4.3.4" />
  </ItemGroup>

  <ItemGroup>
    <ProjectReference Include="..\Microsoft.Health.Fhir.ValueSets\Microsoft.Health.Fhir.ValueSets.csproj" />
  </ItemGroup>

  <ItemGroup>
    <Compile Update="Resources.Designer.cs">
      <DesignTime>True</DesignTime>
      <AutoGen>True</AutoGen>
      <DependentUpon>Resources.resx</DependentUpon>
    </Compile>
  </ItemGroup>

  <ItemGroup>
    <EmbeddedResource Update="Resources.resx">
      <Generator>ResXFileCodeGenerator</Generator>
      <LastGenOutput>Resources.Designer.cs</LastGenOutput>
    </EmbeddedResource>
  </ItemGroup>

</Project><|MERGE_RESOLUTION|>--- conflicted
+++ resolved
@@ -41,13 +41,8 @@
     <PackageReference Include="Microsoft.Health.Extensions.DependencyInjection" Version="1.0.0-master-20200629-1" />
     <PackageReference Include="Hl7.Fhir.Serialization" Version="1.7.0" />
     <PackageReference Include="Hl7.FhirPath" Version="1.7.0" />
-<<<<<<< HEAD
     <PackageReference Include="Newtonsoft.Json.Schema" Version="3.0.13" />
-    <PackageReference Include="Polly" Version="7.2.0" />
-=======
-    <PackageReference Include="Newtonsoft.Json.Schema" Version="3.0.11" />
     <PackageReference Include="Polly" Version="7.2.1" />
->>>>>>> e3f489d6
     <PackageReference Include="System.Collections.Immutable" Version="1.7.0" />
     <PackageReference Include="System.Net.Http" Version="4.3.4" />
   </ItemGroup>

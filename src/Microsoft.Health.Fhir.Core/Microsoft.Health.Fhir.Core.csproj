﻿<Project Sdk="Microsoft.NET.Sdk">

  <PropertyGroup>
    <TargetFramework>netcoreapp3.1</TargetFramework>
  </PropertyGroup>

  <ItemGroup>
    <None Remove="Features\Security\roles.schema.json" />
  </ItemGroup>

  <ItemGroup>
    <EmbeddedResource Include="Data\R4\BaseCapabilities.json" />
    <EmbeddedResource Include="Data\R4\compartment.json" />
    <EmbeddedResource Include="Data\R4\search-parameters.json" />
    <EmbeddedResource Include="Data\R4\unsupported-search-parameters.json" />
    <EmbeddedResource Include="Data\R4\resourcepath-codesystem-mappings.json" />
    <EmbeddedResource Include="Data\R5\BaseCapabilities.json" />
    <EmbeddedResource Include="Data\R5\compartment.json" />
    <EmbeddedResource Include="Data\R5\search-parameters.json" />
    <EmbeddedResource Include="Data\R5\unsupported-search-parameters.json" />
    <EmbeddedResource Include="Data\R5\resourcepath-codesystem-mappings.json" />
    <EmbeddedResource Include="Data\Stu3\BaseCapabilities.json" />
    <EmbeddedResource Include="Data\Stu3\compartment.json" />
    <EmbeddedResource Include="Data\Stu3\search-parameters.json" />
    <EmbeddedResource Include="Data\Stu3\unsupported-search-parameters.json" />
    <EmbeddedResource Include="Data\Stu3\resourcepath-codesystem-mappings.json" />
    <EmbeddedResource Include="Features\Security\roles.schema.json" />
  </ItemGroup>

  <ItemGroup>
    <PackageReference Include="AngleSharp" Version="0.13.0" />
    <PackageReference Include="Ensure.That" Version="9.2.0" />
    <PackageReference Include="FluentValidation" Version="8.6.1" />
    <PackageReference Include="MediatR" Version="8.0.0" />
    <PackageReference Include="Microsoft.Extensions.Configuration.Json" Version="3.1.3" />
    <PackageReference Include="Microsoft.Extensions.Hosting.Abstractions" Version="3.1.3" />
    <PackageReference Include="Microsoft.Extensions.Http" Version="3.1.3" />
    <PackageReference Include="Microsoft.Extensions.Logging" Version="3.1.3" />
    <PackageReference Include="Microsoft.Health.Abstractions" Version="1.0.0-master-20200629-1" />
    <PackageReference Include="Microsoft.Health.Core" Version="1.0.0-master-20200629-1" />
    <PackageReference Include="Microsoft.Health.Extensions.DependencyInjection" Version="1.0.0-master-20200629-1" />
    <PackageReference Include="Hl7.Fhir.Serialization" Version="1.7.0" />
    <PackageReference Include="Hl7.FhirPath" Version="1.7.0" />
    <PackageReference Include="Newtonsoft.Json.Schema" Version="3.0.11" />
<<<<<<< HEAD
    <PackageReference Include="Polly" Version="7.2.0" />
    <PackageReference Include="System.Collections.Immutable" Version="1.7.1" />
=======
    <PackageReference Include="Polly" Version="7.2.1" />
    <PackageReference Include="System.Collections.Immutable" Version="1.7.0" />
>>>>>>> 024b1b52
    <PackageReference Include="System.Net.Http" Version="4.3.4" />
  </ItemGroup>

  <ItemGroup>
    <ProjectReference Include="..\Microsoft.Health.Fhir.ValueSets\Microsoft.Health.Fhir.ValueSets.csproj" />
  </ItemGroup>

  <ItemGroup>
    <Compile Update="Resources.Designer.cs">
      <DesignTime>True</DesignTime>
      <AutoGen>True</AutoGen>
      <DependentUpon>Resources.resx</DependentUpon>
    </Compile>
  </ItemGroup>

  <ItemGroup>
    <EmbeddedResource Update="Resources.resx">
      <Generator>ResXFileCodeGenerator</Generator>
      <LastGenOutput>Resources.Designer.cs</LastGenOutput>
    </EmbeddedResource>
  </ItemGroup>

</Project><|MERGE_RESOLUTION|>--- conflicted
+++ resolved
@@ -42,13 +42,8 @@
     <PackageReference Include="Hl7.Fhir.Serialization" Version="1.7.0" />
     <PackageReference Include="Hl7.FhirPath" Version="1.7.0" />
     <PackageReference Include="Newtonsoft.Json.Schema" Version="3.0.11" />
-<<<<<<< HEAD
-    <PackageReference Include="Polly" Version="7.2.0" />
+    <PackageReference Include="Polly" Version="7.2.1" />
     <PackageReference Include="System.Collections.Immutable" Version="1.7.1" />
-=======
-    <PackageReference Include="Polly" Version="7.2.1" />
-    <PackageReference Include="System.Collections.Immutable" Version="1.7.0" />
->>>>>>> 024b1b52
     <PackageReference Include="System.Net.Http" Version="4.3.4" />
   </ItemGroup>
 

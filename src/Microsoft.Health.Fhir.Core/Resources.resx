﻿<?xml version="1.0" encoding="utf-8"?>
<root>
  <!-- 
    Microsoft ResX Schema 
    
    Version 2.0
    
    The primary goals of this format is to allow a simple XML format 
    that is mostly human readable. The generation and parsing of the 
    various data types are done through the TypeConverter classes 
    associated with the data types.
    
    Example:
    
    ... ado.net/XML headers & schema ...
    <resheader name="resmimetype">text/microsoft-resx</resheader>
    <resheader name="version">2.0</resheader>
    <resheader name="reader">System.Resources.ResXResourceReader, System.Windows.Forms, ...</resheader>
    <resheader name="writer">System.Resources.ResXResourceWriter, System.Windows.Forms, ...</resheader>
    <data name="Name1"><value>this is my long string</value><comment>this is a comment</comment></data>
    <data name="Color1" type="System.Drawing.Color, System.Drawing">Blue</data>
    <data name="Bitmap1" mimetype="application/x-microsoft.net.object.binary.base64">
        <value>[base64 mime encoded serialized .NET Framework object]</value>
    </data>
    <data name="Icon1" type="System.Drawing.Icon, System.Drawing" mimetype="application/x-microsoft.net.object.bytearray.base64">
        <value>[base64 mime encoded string representing a byte array form of the .NET Framework object]</value>
        <comment>This is a comment</comment>
    </data>
                
    There are any number of "resheader" rows that contain simple 
    name/value pairs.
    
    Each data row contains a name, and value. The row also contains a 
    type or mimetype. Type corresponds to a .NET class that support 
    text/value conversion through the TypeConverter architecture. 
    Classes that don't support this are serialized and stored with the 
    mimetype set.
    
    The mimetype is used for serialized objects, and tells the 
    ResXResourceReader how to depersist the object. This is currently not 
    extensible. For a given mimetype the value must be set accordingly:
    
    Note - application/x-microsoft.net.object.binary.base64 is the format 
    that the ResXResourceWriter will generate, however the reader can 
    read any of the formats listed below.
    
    mimetype: application/x-microsoft.net.object.binary.base64
    value   : The object must be serialized with 
            : System.Runtime.Serialization.Formatters.Binary.BinaryFormatter
            : and then encoded with base64 encoding.
    
    mimetype: application/x-microsoft.net.object.soap.base64
    value   : The object must be serialized with 
            : System.Runtime.Serialization.Formatters.Soap.SoapFormatter
            : and then encoded with base64 encoding.

    mimetype: application/x-microsoft.net.object.bytearray.base64
    value   : The object must be serialized into a byte array 
            : using a System.ComponentModel.TypeConverter
            : and then encoded with base64 encoding.
    -->
  <xsd:schema id="root" xmlns="" xmlns:xsd="http://www.w3.org/2001/XMLSchema" xmlns:msdata="urn:schemas-microsoft-com:xml-msdata">
    <xsd:import namespace="http://www.w3.org/XML/1998/namespace" />
    <xsd:element name="root" msdata:IsDataSet="true">
      <xsd:complexType>
        <xsd:choice maxOccurs="unbounded">
          <xsd:element name="metadata">
            <xsd:complexType>
              <xsd:sequence>
                <xsd:element name="value" type="xsd:string" minOccurs="0" />
              </xsd:sequence>
              <xsd:attribute name="name" use="required" type="xsd:string" />
              <xsd:attribute name="type" type="xsd:string" />
              <xsd:attribute name="mimetype" type="xsd:string" />
              <xsd:attribute ref="xml:space" />
            </xsd:complexType>
          </xsd:element>
          <xsd:element name="assembly">
            <xsd:complexType>
              <xsd:attribute name="alias" type="xsd:string" />
              <xsd:attribute name="name" type="xsd:string" />
            </xsd:complexType>
          </xsd:element>
          <xsd:element name="data">
            <xsd:complexType>
              <xsd:sequence>
                <xsd:element name="value" type="xsd:string" minOccurs="0" msdata:Ordinal="1" />
                <xsd:element name="comment" type="xsd:string" minOccurs="0" msdata:Ordinal="2" />
              </xsd:sequence>
              <xsd:attribute name="name" type="xsd:string" use="required" msdata:Ordinal="1" />
              <xsd:attribute name="type" type="xsd:string" msdata:Ordinal="3" />
              <xsd:attribute name="mimetype" type="xsd:string" msdata:Ordinal="4" />
              <xsd:attribute ref="xml:space" />
            </xsd:complexType>
          </xsd:element>
          <xsd:element name="resheader">
            <xsd:complexType>
              <xsd:sequence>
                <xsd:element name="value" type="xsd:string" minOccurs="0" msdata:Ordinal="1" />
              </xsd:sequence>
              <xsd:attribute name="name" type="xsd:string" use="required" />
            </xsd:complexType>
          </xsd:element>
        </xsd:choice>
      </xsd:complexType>
    </xsd:element>
  </xsd:schema>
  <resheader name="resmimetype">
    <value>text/microsoft-resx</value>
  </resheader>
  <resheader name="version">
    <value>2.0</value>
  </resheader>
  <resheader name="reader">
    <value>System.Resources.ResXResourceReader, System.Windows.Forms, Version=4.0.0.0, Culture=neutral, PublicKeyToken=b77a5c561934e089</value>
  </resheader>
  <resheader name="writer">
    <value>System.Resources.ResXResourceWriter, System.Windows.Forms, Version=4.0.0.0, Culture=neutral, PublicKeyToken=b77a5c561934e089</value>
  </resheader>
  <data name="AtCannotBeSpecifiedWithBeforeOrSince" xml:space="preserve">
    <value>{0} and {1} cannot both be specified.</value>
  </data>
  <data name="BundleRequiredForBatchOrTransaction" xml:space="preserve">
    <value>Only a bundle can be submitted for batch or transaction processing.</value>
    <comment>Bundle is a FHIR resource type.</comment>
  </data>
  <data name="ChainedParameterMustBeReferenceSearchParamType" xml:space="preserve">
    <value>The chained parameter must be a reference search parameter type.</value>
  </data>
  <data name="ChainedParameterNotSupported" xml:space="preserve">
    <value>The chained parameter is not supported.</value>
  </data>
  <data name="ChainedParameterSpecifyType" xml:space="preserve">
    <value>The reference search parameter '{0}' refers to multiple possible resource types. Please specify a type in the search expression: {1}</value>
    <comment>{1}: space-delimited list of search examples.</comment>
  </data>
  <data name="ComparatorNotSupported" xml:space="preserve">
    <value>Comparator '{0}' is not supported for search parameter '{1}'.</value>
  </data>
  <data name="CompartmentDefinitionContainsInvalidEntry" xml:space="preserve">
    <value>The compartment definition contains one or more invalid entries.</value>
  </data>
  <data name="CompartmentDefinitionDupeResource" xml:space="preserve">
    <value>bundle.entry[{0}].resource has duplicate resources.</value>
  </data>
  <data name="CompartmentDefinitionInvalidBundle" xml:space="preserve">
    <value>bundle.entry[{0}] is null.</value>
    <comment>{0}: The bundle entry id.</comment>
  </data>
  <data name="CompartmentDefinitionInvalidCompartmentType" xml:space="preserve">
    <value>bundle.entry[{0}].resource.code is null. Not a valid compartment type.</value>
  </data>
  <data name="CompartmentDefinitionInvalidResource" xml:space="preserve">
    <value>bundle.entry[{0}].resource is null or is not a CompartmentDefinition resource.</value>
  </data>
  <data name="CompartmentDefinitionInvalidUrl" xml:space="preserve">
    <value>bundle.entry[{0}].resource.url is invalid.</value>
  </data>
  <data name="CompartmentDefinitionIsDupe" xml:space="preserve">
    <value>bundle.entry[{0}].resource has duplicate compartment definitions.</value>
  </data>
  <data name="CompartmentIdIsInvalid" xml:space="preserve">
    <value>Compartment id is null or empty.</value>
  </data>
  <data name="CompartmentTypeIsInvalid" xml:space="preserve">
    <value>Compartment type {0} is invalid.</value>
  </data>
  <data name="CompositeSeparatorNotFound" xml:space="preserve">
    <value>The composite separator cannot be found.</value>
  </data>
  <data name="ConditionalOperationNotSelectiveEnough" xml:space="preserve">
    <value>Operation was not attempted because search criteria was not selective enough.</value>
  </data>
  <data name="ConditionalUpdateMismatchedIds" xml:space="preserve">
    <value>Found result with Id '{0}', which did not match the provided Id '{1}'.</value>
    <comment>{0} is an Id e.g. 123456</comment>
  </data>
  <data name="CustomHeaderPrefixCannotBeEmpty" xml:space="preserve">
    <value>The prefix used to identify custom audit headers cannot be empty.</value>
  </data>
  <data name="DateTimeStringIsIncorrectlyFormatted" xml:space="preserve">
    <value>The date time string '{0}' is not in a correct format.</value>
    <comment>{0} is the incorrect date time string.</comment>
  </data>
  <data name="DateTimeStringIsOutOfRange" xml:space="preserve">
    <value>At least one portion of the date time string '{0}' is out of range.</value>
    <comment>{0} is the date time string that is out of range.</comment>
  </data>
  <data name="DeleteVersionNotAllowed" xml:space="preserve">
    <value>Deleting a specific record version is not supported.</value>
  </data>
  <data name="DuplicateRoleNames" xml:space="preserve">
    <value>There are {0} roles with the name '{1}'</value>
  </data>
  <data name="ErrorValidatingRoles" xml:space="preserve">
    <value>Error validating roles:
{0}</value>
  </data>
  <data name="Forbidden" xml:space="preserve">
    <value>Authorization failed.</value>
  </data>
  <data name="HistoryParameterBeforeCannotBeFuture" xml:space="preserve">
    <value>Parameter {0} cannot a be a value in the future.</value>
  </data>
  <data name="IdRequirements" xml:space="preserve">
    <value>Id must be any combination of upper or lower case ASCII letters ('A'..'Z', and 'a'..'z'), numerals ('0'..'9'), '-' and '.', with a length limit of 64 characters. (This might be an integer, an un-prefixed OID, UUID, or any other identifier pattern that meets these constraints.)</value>
  </data>
  <data name="IfMatchHeaderRequiredForResource" xml:space="preserve">
    <value>A valid if-match header is required for resource type '{0}'.</value>
  </data>
  <data name="IllegalHtmlAttribute" xml:space="preserve">
    <value>Illegal attribute name '{0}' on element '{1}'.</value>
  </data>
  <data name="IllegalHtmlElement" xml:space="preserve">
    <value>Illegal element name '{0}'.</value>
  </data>
  <data name="IllegalHtmlEmpty" xml:space="preserve">
    <value>The div element must not be empty or only whitespace.</value>
  </data>
  <data name="IllegalHtmlOuterDiv" xml:space="preserve">
    <value>XHTML content should be contained within a single &lt;div&gt; element.</value>
  </data>
  <data name="IllegalHtmlParsingError" xml:space="preserve">
    <value>Error while parsing XHTML: {0} Line: {1} Col: {2}.</value>
  </data>
  <data name="IncludeCannotBeAgainstBase" xml:space="preserve">
    <value>The _include search cannot be used against the base route.</value>
    <comment>_include is a query parameter.</comment>
  </data>
  <data name="IncludeIterateCircularReferenceExecutedOnce" xml:space="preserve">
    <value>The parameter {0}={1} with circular reference is executed once (a single iteration).</value>
    <comment>_include:iterate or _revinclude:iterate is a query parameter.</comment>
  </data>
  <data name="IncludeMissingType" xml:space="preserve">
    <value>The _include search is missing the type to search.</value>
    <comment>_include is a query parameter.</comment>
  </data>
  <data name="RevIncludeMissingType" xml:space="preserve">
    <value>The _revinclude search is missing the type to search.</value>
    <comment>_revinclude is a query parameter.</comment>
  </data>
  <data name="RevIncludeIterateTargetTypeNotSpecified" xml:space="preserve">
    <value>The '_revinclude:iterate={0}' search parameter has multiple target types. Please specify a target type.</value>
    <comment>_revinclude:iterate is a query parameter.</comment>
  </data>
  <data name="InvalidBooleanConfigSetting" xml:space="preserve">
    <value>Field '{0}' with value '{1}' is not supported.</value>
  </data>
  <data name="InvalidConditionalReference" xml:space="preserve">
    <value>Given conditional reference '{0}' does not resolve to a resource.</value>
    <comment>{0} is the conditional reference parameter.</comment>
  </data>
  <data name="InvalidConditionalReferenceParameters" xml:space="preserve">
    <value>Resource type and query parameter must be present in a given request '{0}'.</value>
    <comment>{0} is the request url.</comment>
  </data>
  <data name="InvalidConfigSetting" xml:space="preserve">
    <value>Value '{0}' is not supported. Please select from the following list of supported capabilities: [{1}].</value>
  </data>
  <data name="InvalidContinuationToken" xml:space="preserve">
    <value>The continuation token is invalid.</value>
  </data>
  <data name="InvalidSearchCountSpecified" xml:space="preserve">
    <value>The count must be greater than zero.</value>
  </data>
  <data name="InvalidTotalParameter" xml:space="preserve">
    <value>The '_total' parameter value '{0}' is invalid. The supported values are: {1}.</value>
    <comment>{0}: the invalid _total parameter value. {1}: the supported _total parameter values.</comment>
  </data>
  <data name="InvalidValueTypeForMissingModifier" xml:space="preserve">
    <value>Invalid value for :missing modifier. Valid values are: true, false.</value>
  </data>
  <data name="JobNotFound" xml:space="preserve">
    <value>The requested job "{0}" was not found.</value>
    <comment>{0} is the job id</comment>
  </data>
  <data name="MalformedSearchValue" xml:space="preserve">
    <value>Malformed search value '{0}'.</value>
  </data>
  <data name="ModifierNotSupported" xml:space="preserve">
    <value>Modifier '{0}' is not supported for search parameter '{1}'.</value>
  </data>
  <data name="MoreThanOneTokenSeparatorSpecified" xml:space="preserve">
    <value>Only one token separator can be specified.</value>
  </data>
  <data name="MoreThanTwoTokenSeparatorSpecified" xml:space="preserve">
    <value>No more than two token separators can be specified.</value>
  </data>
  <data name="MultipleQueryParametersNotAllowed" xml:space="preserve">
    <value>Query parameter '{0}' cannot be specified more than once.</value>
  </data>
  <data name="NoSearchParametersNeededToBeIndexed" xml:space="preserve">
    <value>No search parameters found needing to be indexed.  Job cancelled.</value>
  </data>
  <data name="NumberOfCompositeComponentsExceeded" xml:space="preserve">
    <value>The number of composite components specified for search parameter '{0}' exceeded the number of components defined.</value>
  </data>
  <data name="OnlyEqualComparatorIsSupported" xml:space="preserve">
    <value>Only equal comparator is supported for this search type.</value>
  </data>
  <data name="OnlyOneModifierSeparatorSupported" xml:space="preserve">
    <value>Only one modifier separator can be specified.</value>
  </data>
  <data name="OnlyOneResourceJobAllowed" xml:space="preserve">
    <value>Only one active or paused reindex job allowed.  Cancel any previous jobs before submitting a new job.</value>
  </data>
  <data name="OpenIdConfiguration" xml:space="preserve">
    <value>Failed to retrieve the OpenId configuration from the authentication provider.</value>
  </data>
  <data name="OperationFailed" xml:space="preserve">
    <value>{0} operation failed for reason: {1}</value>
    <comment>{0} is operation name, {1} is failure reason.</comment>
  </data>
  <data name="OrDelimiter" xml:space="preserve">
    <value> or </value>
    <comment>Used as a list delimiter. Note the spaces.</comment>
  </data>
  <data name="ReadHistoryDisabled" xml:space="preserve">
    <value>ReadHistory is disabled for resources of type '{0}'.</value>
  </data>
  <data name="ReferenceResourceTypeNotSupported" xml:space="preserve">
    <value>Resource type '{0}' in the reference '{1}' is not supported.</value>
    <comment>{0} is the resource type. {1} is the reference.</comment>
  </data>
  <data name="RequestedActionNotAllowed" xml:space="preserve">
    <value>The requested action is not allowed.</value>
  </data>
  <data name="ResourceCreationNotAllowed" xml:space="preserve">
    <value>Resource creation is not allowed.</value>
  </data>
  <data name="ResourceNotFoundById" xml:space="preserve">
    <value>Resource type '{0}' with id '{1}' couldn't be found.</value>
  </data>
  <data name="ResourceNotFoundByIdAndVersion" xml:space="preserve">
    <value>Resource type '{0}' with id '{1}' and version '{2}' couldn't be found.</value>
  </data>
  <data name="ResourceNotSupported" xml:space="preserve">
    <value>Resource type '{0}' is not supported.</value>
  </data>
  <data name="ResourceTooLarge" xml:space="preserve">
    <value>The requested resource exceeded the backing database's size limit.</value>
  </data>
  <data name="ResourceVersionConflict" xml:space="preserve">
    <value>The supplied version '{0}' did not match.</value>
    <comment>{0}: ETag</comment>
  </data>
  <data name="ReverseChainMissingReference" xml:space="preserve">
    <value>The reverse chain search is missing the reference to search.</value>
  </data>
  <data name="ReverseChainMissingType" xml:space="preserve">
    <value>The reverse chain search is missing the type to search.</value>
  </data>
  <data name="SearchComparatorNotSupported" xml:space="preserve">
    <value>Comparator is not supported when multiple values are specified using OR search parameter.</value>
  </data>
  <data name="SearchParamaterCountExceedLimit" xml:space="preserve">
    <value>The '_count' parameter exceeds limit configured for server. Current limit is {0} while `_count` parameter set to {1}.</value>
  </data>
  <data name="SearchParameterByDefinitionUriNotSupported" xml:space="preserve">
    <value>The search parameter with definition URL '{0}' is not supported.</value>
  </data>
  <data name="SearchParameterDefinitionBaseNotDefined" xml:space="preserve">
    <value>bundle.entry[{0}].resource.base is not defined.</value>
  </data>
  <data name="SearchParameterDefinitionComponentReferenceCannotBeComposite" xml:space="preserve">
    <value>bundle.entry[{0}].component[{1}] cannot refer to a composite SearchParameter.</value>
  </data>
  <data name="SearchParameterDefinitionContainsInvalidEntry" xml:space="preserve">
    <value>The search parameter definition contains one or more invalid entries.</value>
  </data>
  <data name="SearchParameterDefinitionDuplicatedEntry" xml:space="preserve">
    <value>A search parameter with the same definition URL '{0}' already exists.</value>
  </data>
  <data name="SearchParameterDefinitionInvalidComponent" xml:space="preserve">
    <value>bundle.entry[{0}].component is null or empty.</value>
  </data>
  <data name="SearchParameterDefinitionInvalidComponentExpression" xml:space="preserve">
    <value>bundle.entry[{0}].component[{1}].expression is null or empty.</value>
  </data>
  <data name="SearchParameterDefinitionInvalidComponentReference" xml:space="preserve">
    <value>bundle.entry[{0}].component[{1}].definition.reference is null or empty or does not refer to a valid SearchParameter resource.</value>
  </data>
  <data name="SearchParameterDefinitionInvalidDefinitionUri" xml:space="preserve">
    <value>bundle.entry[{0}].url is invalid.</value>
  </data>
  <data name="SearchParameterDefinitionInvalidExpression" xml:space="preserve">
    <value>bundle.entry[{0}].resource.expression is null or empty.</value>
  </data>
  <data name="SearchParameterDefinitionInvalidResource" xml:space="preserve">
    <value>bundle.entry[{0}].resource is not a SearchParameter resource.</value>
  </data>
  <data name="SearchParameterNotSupported" xml:space="preserve">
    <value>The search parameter '{0}' is not supported for resource type '{1}'.</value>
  </data>
  <data name="MultiSortParameterNotSupported" xml:space="preserve">
    <value>Multiple sort parameters are currently not supported. Only a single sort parameter is supported.</value>
  </data>
  <data name="SearchSortParameterNotSupported" xml:space="preserve">
    <value>Sorting by the '{0}' parameter is not supported.</value>
  </data>
  <data name="ServerName" xml:space="preserve">
    <value>Microsoft FHIR Server</value>
  </data>
  <data name="SortNotSupported" xml:space="preserve">
    <value>The _sort parameter is not supported.</value>
  </data>
  <data name="TruncatedIncludeMessage" xml:space="preserve">
    <value>Include result was truncated</value>
  </data>
  <data name="TypeNotPresent" xml:space="preserve">
    <value>Bundle type is not present. Possible values are: transaction or batch</value>
  </data>
  <data name="UnableToDeleteSecret" xml:space="preserve">
    <value>Unable to delete secret from SecretStore</value>
  </data>
  <data name="UnableToGetSecret" xml:space="preserve">
    <value>Unable to get secret from SecretStore</value>
  </data>
  <data name="UnableToSetSecret" xml:space="preserve">
    <value>Unable to set secret in SecretStore</value>
  </data>
  <data name="UnknownError" xml:space="preserve">
    <value>Unknown Error.</value>
  </data>
  <data name="UnsupportedConfigurationMessage" xml:space="preserve">
    <value>Unsupported configuration found.</value>
  </data>
  <data name="UnsupportedTotalParameter" xml:space="preserve">
    <value>The '_total' parameter value '{0}' is not supported. The supported values are: {1}.</value>
    <comment>{0}: the unsupported _total parameter value. {1}: the supported _total parameter values.</comment>
  </data>
  <data name="UpdateRequestsRequireId" xml:space="preserve">
    <value>Resource id is required for updates.</value>
  </data>
  <data name="UserRequestedCancellation" xml:space="preserve">
    <value>User requested cancellation of operation.</value>
  </data>
  <data name="ValidationPassed" xml:space="preserve">
    <value>All OK</value>
    <comment>{NumberedPlaceHolder="All OK"}</comment>
  </data>
  <data name="VersionIdFormatNotETag" xml:space="preserve">
    <value>VersionId should not be in the weak ETag format.</value>
  </data>
  <data name="WeakETagFormatRequired" xml:space="preserve">
    <value>WeakETag must be in the weak ETag format.</value>
  </data>
  <data name="SearchParameterNoLongerSupported" xml:space="preserve">
    <value>Search parameter {0} is no longer supported and cannot be marked enabled.</value>
    <comment>{0}; the name of the search parameter which is no longer supported</comment>
  </data>
  <data name="ReindexJobInCompletedState" xml:space="preserve">
    <value>Reindex job id {0} is in state {1} and cannot be cancelled.</value>
    <comment>{0} is the id of the reindex which is a a GUID.  {1} is the state, an enumerated set of state values.</comment>
  </data>
  <data name="DataConvertFailed" xml:space="preserve">
    <value>Failed to convert the input data. Reason: {0}</value>
    <comment>{0} is the failure reason.</comment>
  </data>
  <data name="FetchTemplateCollectionFailed" xml:space="preserve">
    <value>Failed to fetch the template collection. Reason: {0}</value>
    <comment>{0} is the failure reason</comment>
  </data>
  <data name="DataConvertEngineInitializeFailed" xml:space="preserve">
    <value>Unable to initialize the data convert engine with the provided templates.</value>
  </data>
  <data name="InputDataParseError" xml:space="preserve">
    <value>Unable to parse the inputData to {0} type.</value>
    <comment>{0}:input data type</comment>
  </data>
  <data name="ContainerRegistryNotAuthorized" xml:space="preserve">
    <value>Fail to access the container registry '{0}', please check the registry configuration.</value>
  </data>
  <data name="DataConvertOperationTimeout" xml:space="preserve">
    <value>Data convert operation has timed out.</value>
  </data>
  <data name="ExportFormatNotFound" xml:space="preserve">
    <value>The format '{0}' could not be found.</value>
    <comment>{0}: The provided format name</comment>
  </data>
<<<<<<< HEAD
  <data name="TemplateImageNotFound" xml:space="preserve">
    <value>The specified template collection image '{0}' is not found.</value>
    <comment>{0}: the template collection reference</comment>
  </data>
  <data name="TemplateImageTooLarge" xml:space="preserve">
    <value>The specified template collection image size exceeds the limit configured for server. Current limit is "{0}" </value>
    <comment>{0}: the template collection size limit</comment>
=======
  <data name="InvalidTypeParameter" xml:space="preserve">
    <value>The '_type' parameter contains unknown resource(s): {0}</value>
    <comment>{0}: Single or list of unknown resources.</comment>
>>>>>>> 00381fe0
  </data>
</root><|MERGE_RESOLUTION|>--- conflicted
+++ resolved
@@ -478,7 +478,6 @@
     <value>The format '{0}' could not be found.</value>
     <comment>{0}: The provided format name</comment>
   </data>
-<<<<<<< HEAD
   <data name="TemplateImageNotFound" xml:space="preserve">
     <value>The specified template collection image '{0}' is not found.</value>
     <comment>{0}: the template collection reference</comment>
@@ -486,10 +485,9 @@
   <data name="TemplateImageTooLarge" xml:space="preserve">
     <value>The specified template collection image size exceeds the limit configured for server. Current limit is "{0}" </value>
     <comment>{0}: the template collection size limit</comment>
-=======
+  </data>
   <data name="InvalidTypeParameter" xml:space="preserve">
     <value>The '_type' parameter contains unknown resource(s): {0}</value>
     <comment>{0}: Single or list of unknown resources.</comment>
->>>>>>> 00381fe0
   </data>
 </root>
--- conflicted
+++ resolved
@@ -566,7 +566,6 @@
   <data name="InvalidEverythingOperationPhase" xml:space="preserve">
     <value>The phase '{0}' in $everything operation is invalid.</value>
   </data>
-<<<<<<< HEAD
   <data name="ImportTaskIsRunning" xml:space="preserve">
     <value>There is already an import task running.</value>
   </data>
@@ -576,9 +575,9 @@
   </data>
   <data name="ImportOperationCompleted" xml:space="preserve">
     <value>Import operation has already completed</value>
-=======
+  </data>
+</root>
   <data name="ConditionalRequestTooCostly" xml:space="preserve">
     <value>The operation was stopped due to the underlying request being too resource intensive. If possible, try narrowing or changing the criteria.</value>
->>>>>>> 1a89d9d1
   </data>
 </root>
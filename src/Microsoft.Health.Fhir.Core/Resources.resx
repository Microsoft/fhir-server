--- conflicted
+++ resolved
@@ -578,12 +578,10 @@
   <data name="ConditionalRequestTooCostly" xml:space="preserve">
     <value>The operation was stopped due to the underlying request being too resource intensive. If possible, try narrowing or changing the criteria.</value>
   </data>
-<<<<<<< HEAD
+  <data name="LinksCantBeCreated" xml:space="preserve">
+    <value>Bundle.link values omitted because they exceeded the maximum Uri length.</value>
+  </data>
   <data name="PatchResourceMustBeJson" xml:space="preserve">
     <value>The resource to patch must be in JSON format.</value>
-=======
-  <data name="LinksCantBeCreated" xml:space="preserve">
-    <value>Bundle.link values omitted because they exceeded the maximum Uri length.</value>
->>>>>>> 010352b3
   </data>
 </root>
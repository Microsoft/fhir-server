﻿<?xml version="1.0" encoding="utf-8"?>
<root>
  <!-- 
    Microsoft ResX Schema 
    
    Version 2.0
    
    The primary goals of this format is to allow a simple XML format 
    that is mostly human readable. The generation and parsing of the 
    various data types are done through the TypeConverter classes 
    associated with the data types.
    
    Example:
    
    ... ado.net/XML headers & schema ...
    <resheader name="resmimetype">text/microsoft-resx</resheader>
    <resheader name="version">2.0</resheader>
    <resheader name="reader">System.Resources.ResXResourceReader, System.Windows.Forms, ...</resheader>
    <resheader name="writer">System.Resources.ResXResourceWriter, System.Windows.Forms, ...</resheader>
    <data name="Name1"><value>this is my long string</value><comment>this is a comment</comment></data>
    <data name="Color1" type="System.Drawing.Color, System.Drawing">Blue</data>
    <data name="Bitmap1" mimetype="application/x-microsoft.net.object.binary.base64">
        <value>[base64 mime encoded serialized .NET Framework object]</value>
    </data>
    <data name="Icon1" type="System.Drawing.Icon, System.Drawing" mimetype="application/x-microsoft.net.object.bytearray.base64">
        <value>[base64 mime encoded string representing a byte array form of the .NET Framework object]</value>
        <comment>This is a comment</comment>
    </data>
                
    There are any number of "resheader" rows that contain simple 
    name/value pairs.
    
    Each data row contains a name, and value. The row also contains a 
    type or mimetype. Type corresponds to a .NET class that support 
    text/value conversion through the TypeConverter architecture. 
    Classes that don't support this are serialized and stored with the 
    mimetype set.
    
    The mimetype is used for serialized objects, and tells the 
    ResXResourceReader how to depersist the object. This is currently not 
    extensible. For a given mimetype the value must be set accordingly:
    
    Note - application/x-microsoft.net.object.binary.base64 is the format 
    that the ResXResourceWriter will generate, however the reader can 
    read any of the formats listed below.
    
    mimetype: application/x-microsoft.net.object.binary.base64
    value   : The object must be serialized with 
            : System.Runtime.Serialization.Formatters.Binary.BinaryFormatter
            : and then encoded with base64 encoding.
    
    mimetype: application/x-microsoft.net.object.soap.base64
    value   : The object must be serialized with 
            : System.Runtime.Serialization.Formatters.Soap.SoapFormatter
            : and then encoded with base64 encoding.

    mimetype: application/x-microsoft.net.object.bytearray.base64
    value   : The object must be serialized into a byte array 
            : using a System.ComponentModel.TypeConverter
            : and then encoded with base64 encoding.
    -->
  <xsd:schema id="root" xmlns="" xmlns:xsd="http://www.w3.org/2001/XMLSchema" xmlns:msdata="urn:schemas-microsoft-com:xml-msdata">
    <xsd:import namespace="http://www.w3.org/XML/1998/namespace" />
    <xsd:element name="root" msdata:IsDataSet="true">
      <xsd:complexType>
        <xsd:choice maxOccurs="unbounded">
          <xsd:element name="metadata">
            <xsd:complexType>
              <xsd:sequence>
                <xsd:element name="value" type="xsd:string" minOccurs="0" />
              </xsd:sequence>
              <xsd:attribute name="name" use="required" type="xsd:string" />
              <xsd:attribute name="type" type="xsd:string" />
              <xsd:attribute name="mimetype" type="xsd:string" />
              <xsd:attribute ref="xml:space" />
            </xsd:complexType>
          </xsd:element>
          <xsd:element name="assembly">
            <xsd:complexType>
              <xsd:attribute name="alias" type="xsd:string" />
              <xsd:attribute name="name" type="xsd:string" />
            </xsd:complexType>
          </xsd:element>
          <xsd:element name="data">
            <xsd:complexType>
              <xsd:sequence>
                <xsd:element name="value" type="xsd:string" minOccurs="0" msdata:Ordinal="1" />
                <xsd:element name="comment" type="xsd:string" minOccurs="0" msdata:Ordinal="2" />
              </xsd:sequence>
              <xsd:attribute name="name" type="xsd:string" use="required" msdata:Ordinal="1" />
              <xsd:attribute name="type" type="xsd:string" msdata:Ordinal="3" />
              <xsd:attribute name="mimetype" type="xsd:string" msdata:Ordinal="4" />
              <xsd:attribute ref="xml:space" />
            </xsd:complexType>
          </xsd:element>
          <xsd:element name="resheader">
            <xsd:complexType>
              <xsd:sequence>
                <xsd:element name="value" type="xsd:string" minOccurs="0" msdata:Ordinal="1" />
              </xsd:sequence>
              <xsd:attribute name="name" type="xsd:string" use="required" />
            </xsd:complexType>
          </xsd:element>
        </xsd:choice>
      </xsd:complexType>
    </xsd:element>
  </xsd:schema>
  <resheader name="resmimetype">
    <value>text/microsoft-resx</value>
  </resheader>
  <resheader name="version">
    <value>2.0</value>
  </resheader>
  <resheader name="reader">
    <value>System.Resources.ResXResourceReader, System.Windows.Forms, Version=4.0.0.0, Culture=neutral, PublicKeyToken=b77a5c561934e089</value>
  </resheader>
  <resheader name="writer">
    <value>System.Resources.ResXResourceWriter, System.Windows.Forms, Version=4.0.0.0, Culture=neutral, PublicKeyToken=b77a5c561934e089</value>
  </resheader>
  <data name="AtCannotBeSpecifiedWithBeforeOrSince" xml:space="preserve">
    <value>{0} and {1} cannot both be specified.</value>
  </data>
  <data name="BundleRequiredForBatchOrTransaction" xml:space="preserve">
    <value>Only a bundle can be submitted for batch or transaction processing.</value>
    <comment>Bundle is a FHIR resource type.</comment>
  </data>
  <data name="ChainedParameterMustBeReferenceSearchParamType" xml:space="preserve">
    <value>The chained parameter must be a reference search parameter type.</value>
  </data>
  <data name="ChainedParameterNotSupported" xml:space="preserve">
    <value>The chained parameter is not supported.</value>
  </data>
  <data name="ChainedParameterSpecifyType" xml:space="preserve">
    <value>The reference search parameter '{0}' refers to multiple possible resource types. Please specify a type in the search expression: {1}</value>
    <comment>{1}: space-delimited list of search examples.</comment>
  </data>
  <data name="ComparatorNotSupported" xml:space="preserve">
    <value>Comparator '{0}' is not supported for search parameter '{1}'.</value>
  </data>
  <data name="CompartmentDefinitionContainsInvalidEntry" xml:space="preserve">
    <value>The compartment definition contains one or more invalid entries.</value>
  </data>
  <data name="CompartmentDefinitionDupeResource" xml:space="preserve">
    <value>bundle.entry[{0}].resource has duplicate resources.</value>
  </data>
  <data name="CompartmentDefinitionInvalidBundle" xml:space="preserve">
    <value>bundle.entry[{0}] is null.</value>
    <comment>{0}: The bundle entry id.</comment>
  </data>
  <data name="CompartmentDefinitionInvalidCompartmentType" xml:space="preserve">
    <value>bundle.entry[{0}].resource.code is null. Not a valid compartment type.</value>
  </data>
  <data name="CompartmentDefinitionInvalidResource" xml:space="preserve">
    <value>bundle.entry[{0}].resource is null or is not a CompartmentDefinition resource.</value>
  </data>
  <data name="CompartmentDefinitionInvalidUrl" xml:space="preserve">
    <value>bundle.entry[{0}].resource.url is invalid.</value>
  </data>
  <data name="CompartmentDefinitionIsDupe" xml:space="preserve">
    <value>bundle.entry[{0}].resource has duplicate compartment definitions.</value>
  </data>
  <data name="CompartmentIdIsInvalid" xml:space="preserve">
    <value>Compartment id is null or empty.</value>
  </data>
  <data name="CompartmentTypeIsInvalid" xml:space="preserve">
    <value>Compartment type {0} is invalid.</value>
  </data>
  <data name="CompositeSeparatorNotFound" xml:space="preserve">
    <value>The composite separator cannot be found.</value>
  </data>
  <data name="ConditionalOperationNotSelectiveEnough" xml:space="preserve">
    <value>Operation was not attempted because search criteria was not selective enough.</value>
  </data>
  <data name="ConditionalUpdateMismatchedIds" xml:space="preserve">
    <value>Found result with Id '{0}', which did not match the provided Id '{1}'.</value>
    <comment>{0} is an Id e.g. 123456</comment>
  </data>
  <data name="CustomHeaderPrefixCannotBeEmpty" xml:space="preserve">
    <value>The prefix used to identify custom audit headers cannot be empty.</value>
  </data>
  <data name="DateTimeStringIsIncorrectlyFormatted" xml:space="preserve">
    <value>The date time string '{0}' is not in a correct format.</value>
    <comment>{0} is the incorrect date time string.</comment>
  </data>
  <data name="DateTimeStringIsOutOfRange" xml:space="preserve">
    <value>At least one portion of the date time string '{0}' is out of range.</value>
    <comment>{0} is the date time string that is out of range.</comment>
  </data>
  <data name="DeleteVersionNotAllowed" xml:space="preserve">
    <value>Deleting a specific record version is not supported.</value>
  </data>
  <data name="DuplicateRoleNames" xml:space="preserve">
    <value>There are {0} roles with the name '{1}'</value>
  </data>
  <data name="ErrorValidatingRoles" xml:space="preserve">
    <value>Error validating roles:
{0}</value>
  </data>
  <data name="Forbidden" xml:space="preserve">
    <value>Authorization failed.</value>
  </data>
  <data name="HistoryParameterBeforeCannotBeFuture" xml:space="preserve">
    <value>Parameter {0} cannot a be a value in the future.</value>
  </data>
  <data name="IdRequirements" xml:space="preserve">
    <value>Id must be any combination of upper or lower case ASCII letters ('A'..'Z', and 'a'..'z'), numerals ('0'..'9'), '-' and '.', with a length limit of 64 characters. (This might be an integer, an un-prefixed OID, UUID, or any other identifier pattern that meets these constraints.)</value>
  </data>
  <data name="IfMatchHeaderRequiredForResource" xml:space="preserve">
    <value>A valid if-match header is required for resource type '{0}'.</value>
  </data>
  <data name="IllegalHtmlAttribute" xml:space="preserve">
    <value>Illegal attribute name '{0}' on element '{1}'.</value>
  </data>
  <data name="IllegalHtmlElement" xml:space="preserve">
    <value>Illegal element name '{0}'.</value>
  </data>
  <data name="IllegalHtmlEmpty" xml:space="preserve">
    <value>The div element must not be empty or only whitespace.</value>
  </data>
  <data name="IllegalHtmlOuterDiv" xml:space="preserve">
    <value>XHTML content should be contained within a single &lt;div&gt; element.</value>
  </data>
  <data name="IllegalHtmlParsingError" xml:space="preserve">
    <value>Error while parsing XHTML: {0} Line: {1} Col: {2}.</value>
  </data>
  <data name="IncludeCannotBeAgainstBase" xml:space="preserve">
    <value>The _include search cannot be used against the base route.</value>
    <comment>_include is a query parameter.</comment>
  </data>
  <data name="IncludeIterateCircularReferenceExecutedOnce" xml:space="preserve">
    <value>The parameter {0}={1} with circular reference is executed once (a single iteration).</value>
    <comment>_include:iterate or _revinclude:iterate is a query parameter.</comment>
  </data>
  <data name="IncludeMissingType" xml:space="preserve">
    <value>The _include search is missing the type to search.</value>
    <comment>_include is a query parameter.</comment>
  </data>
  <data name="RevIncludeMissingType" xml:space="preserve">
    <value>The _revinclude search is missing the type to search.</value>
    <comment>_revinclude is a query parameter.</comment>
  </data>
  <data name="RevIncludeIterateTargetTypeNotSpecified" xml:space="preserve">
    <value>The '_revinclude:iterate={0}' search parameter has multiple target types. Please specify a target type.</value>
    <comment>_revinclude:iterate is a query parameter.</comment>
  </data>
  <data name="InvalidBooleanConfigSetting" xml:space="preserve">
    <value>Field '{0}' with value '{1}' is not supported.</value>
  </data>
  <data name="InvalidConditionalReference" xml:space="preserve">
    <value>Given conditional reference '{0}' does not resolve to a resource.</value>
    <comment>{0} is the conditional reference parameter.</comment>
  </data>
  <data name="InvalidConditionalReferenceParameters" xml:space="preserve">
    <value>Resource type and query parameter must be present in a given request '{0}'.</value>
    <comment>{0} is the request url.</comment>
  </data>
  <data name="InvalidConfigSetting" xml:space="preserve">
    <value>Value '{0}' is not supported. Please select from the following list of supported capabilities: [{1}].</value>
  </data>
  <data name="InvalidContinuationToken" xml:space="preserve">
    <value>The continuation token is invalid.</value>
  </data>
  <data name="InvalidSearchCountSpecified" xml:space="preserve">
    <value>The count must be greater than zero.</value>
  </data>
  <data name="InvalidTotalParameter" xml:space="preserve">
    <value>The '_total' parameter value '{0}' is invalid. The supported values are: {1}.</value>
    <comment>{0}: the invalid _total parameter value. {1}: the supported _total parameter values.</comment>
  </data>
  <data name="InvalidValueTypeForMissingModifier" xml:space="preserve">
    <value>Invalid value for :missing modifier. Valid values are: true, false.</value>
  </data>
  <data name="JobNotFound" xml:space="preserve">
    <value>The requested job "{0}" was not found.</value>
    <comment>{0} is the job id</comment>
  </data>
  <data name="MalformedSearchValue" xml:space="preserve">
    <value>Malformed search value '{0}'.</value>
  </data>
  <data name="ModifierNotSupported" xml:space="preserve">
    <value>Modifier '{0}' is not supported for search parameter '{1}'.</value>
  </data>
  <data name="MoreThanOneTokenSeparatorSpecified" xml:space="preserve">
    <value>Only one token separator can be specified.</value>
  </data>
  <data name="MoreThanTwoTokenSeparatorSpecified" xml:space="preserve">
    <value>No more than two token separators can be specified.</value>
  </data>
  <data name="MultipleQueryParametersNotAllowed" xml:space="preserve">
    <value>Query parameter '{0}' cannot be specified more than once.</value>
  </data>
  <data name="NoSearchParametersNeededToBeIndexed" xml:space="preserve">
    <value>No search parameters found needing to be indexed.  Job cancelled.</value>
  </data>
  <data name="NumberOfCompositeComponentsExceeded" xml:space="preserve">
    <value>The number of composite components specified for search parameter '{0}' exceeded the number of components defined.</value>
  </data>
  <data name="OnlyEqualComparatorIsSupported" xml:space="preserve">
    <value>Only equal comparator is supported for this search type.</value>
  </data>
  <data name="OnlyOneModifierSeparatorSupported" xml:space="preserve">
    <value>Only one modifier separator can be specified.</value>
  </data>
  <data name="OnlyOneResourceJobAllowed" xml:space="preserve">
    <value>Only one active or paused reindex job allowed.  Cancel any previous jobs before submitting a new job.</value>
  </data>
  <data name="OpenIdConfiguration" xml:space="preserve">
    <value>Failed to retrieve the OpenId configuration from the authentication provider.</value>
  </data>
  <data name="OperationFailed" xml:space="preserve">
    <value>{0} operation failed for reason: {1}</value>
    <comment>{0} is operation name, {1} is failure reason.</comment>
  </data>
  <data name="OrDelimiter" xml:space="preserve">
    <value> or </value>
    <comment>Used as a list delimiter. Note the spaces.</comment>
  </data>
  <data name="ReadHistoryDisabled" xml:space="preserve">
    <value>ReadHistory is disabled for resources of type '{0}'.</value>
  </data>
  <data name="ReferenceResourceTypeNotSupported" xml:space="preserve">
    <value>Resource type '{0}' in the reference '{1}' is not supported.</value>
    <comment>{0} is the resource type. {1} is the reference.</comment>
  </data>
  <data name="RequestedActionNotAllowed" xml:space="preserve">
    <value>The requested action is not allowed.</value>
  </data>
  <data name="ResourceCreationNotAllowed" xml:space="preserve">
    <value>Resource creation is not allowed.</value>
  </data>
  <data name="ResourceNotFoundById" xml:space="preserve">
    <value>Resource type '{0}' with id '{1}' couldn't be found.</value>
  </data>
  <data name="ResourceNotFoundByIdAndVersion" xml:space="preserve">
    <value>Resource type '{0}' with id '{1}' and version '{2}' couldn't be found.</value>
  </data>
  <data name="ResourceNotSupported" xml:space="preserve">
    <value>Resource type '{0}' is not supported.</value>
  </data>
  <data name="ResourceTooLarge" xml:space="preserve">
    <value>The requested resource exceeded the backing database's size limit.</value>
  </data>
  <data name="ResourceVersionConflict" xml:space="preserve">
    <value>The supplied version '{0}' did not match.</value>
    <comment>{0}: ETag</comment>
  </data>
  <data name="ReverseChainMissingReference" xml:space="preserve">
    <value>The reverse chain search is missing the reference to search.</value>
  </data>
  <data name="ReverseChainMissingType" xml:space="preserve">
    <value>The reverse chain search is missing the type to search.</value>
  </data>
  <data name="SearchComparatorNotSupported" xml:space="preserve">
    <value>Comparator is not supported when multiple values are specified using OR search parameter.</value>
  </data>
  <data name="SearchParamaterCountExceedLimit" xml:space="preserve">
    <value>The '_count' parameter exceeds limit configured for server. Current limit is {0} while `_count` parameter set to {1}.</value>
  </data>
  <data name="SearchParameterByDefinitionUriNotSupported" xml:space="preserve">
    <value>The search parameter with definition URL '{0}' is not supported.</value>
  </data>
  <data name="SearchParameterDefinitionBaseNotDefined" xml:space="preserve">
    <value>bundle.entry[{0}].resource.base is not defined.</value>
  </data>
  <data name="SearchParameterDefinitionComponentReferenceCannotBeComposite" xml:space="preserve">
    <value>bundle.entry[{0}].component[{1}] cannot refer to a composite SearchParameter.</value>
  </data>
  <data name="SearchParameterDefinitionContainsInvalidEntry" xml:space="preserve">
    <value>The search parameter definition contains one or more invalid entries.</value>
  </data>
  <data name="SearchParameterDefinitionDuplicatedEntry" xml:space="preserve">
    <value>A search parameter with the same definition URL '{0}' already exists.</value>
  </data>
  <data name="SearchParameterDefinitionInvalidComponent" xml:space="preserve">
    <value>bundle.entry[{0}].component is null or empty.</value>
  </data>
  <data name="SearchParameterDefinitionInvalidComponentExpression" xml:space="preserve">
    <value>bundle.entry[{0}].component[{1}].expression is null or empty.</value>
  </data>
  <data name="SearchParameterDefinitionInvalidComponentReference" xml:space="preserve">
    <value>bundle.entry[{0}].component[{1}].definition.reference is null or empty or does not refer to a valid SearchParameter resource.</value>
  </data>
  <data name="SearchParameterDefinitionInvalidDefinitionUri" xml:space="preserve">
    <value>bundle.entry[{0}].url is invalid.</value>
  </data>
  <data name="SearchParameterDefinitionInvalidExpression" xml:space="preserve">
    <value>bundle.entry[{0}].resource.expression is null or empty.</value>
  </data>
  <data name="SearchParameterDefinitionInvalidResource" xml:space="preserve">
    <value>bundle.entry[{0}].resource is not a SearchParameter resource.</value>
  </data>
  <data name="SearchParameterNotSupported" xml:space="preserve">
    <value>The search parameter '{0}' is not supported for resource type '{1}'.</value>
  </data>
  <data name="MultiSortParameterNotSupported" xml:space="preserve">
    <value>Multiple sort parameters are currently not supported. Only a single sort parameter is supported.</value>
  </data>
  <data name="SearchSortParameterNotSupported" xml:space="preserve">
    <value>Sorting by the '{0}' parameter is not supported.</value>
  </data>
  <data name="ServerName" xml:space="preserve">
    <value>Microsoft FHIR Server</value>
  </data>
  <data name="SortNotSupported" xml:space="preserve">
    <value>The _sort parameter is not supported.</value>
  </data>
  <data name="TruncatedIncludeMessage" xml:space="preserve">
    <value>Include result was truncated</value>
  </data>
  <data name="TypeNotPresent" xml:space="preserve">
    <value>Bundle type is not present. Possible values are: transaction or batch</value>
  </data>
  <data name="UnableToDeleteSecret" xml:space="preserve">
    <value>Unable to delete secret from SecretStore</value>
  </data>
  <data name="UnableToGetSecret" xml:space="preserve">
    <value>Unable to get secret from SecretStore</value>
  </data>
  <data name="UnableToSetSecret" xml:space="preserve">
    <value>Unable to set secret in SecretStore</value>
  </data>
  <data name="UnknownError" xml:space="preserve">
    <value>Unknown Error.</value>
  </data>
  <data name="UnsupportedConfigurationMessage" xml:space="preserve">
    <value>Unsupported configuration found.</value>
  </data>
  <data name="UnsupportedTotalParameter" xml:space="preserve">
    <value>The '_total' parameter value '{0}' is not supported. The supported values are: {1}.</value>
    <comment>{0}: the unsupported _total parameter value. {1}: the supported _total parameter values.</comment>
  </data>
  <data name="UpdateRequestsRequireId" xml:space="preserve">
    <value>Resource id is required for updates.</value>
  </data>
  <data name="UserRequestedCancellation" xml:space="preserve">
    <value>User requested cancellation of operation.</value>
  </data>
  <data name="ValidationPassed" xml:space="preserve">
    <value>All OK</value>
    <comment>{NumberedPlaceHolder="All OK"}</comment>
  </data>
  <data name="VersionIdFormatNotETag" xml:space="preserve">
    <value>VersionId should not be in the weak ETag format.</value>
  </data>
  <data name="WeakETagFormatRequired" xml:space="preserve">
    <value>WeakETag must be in the weak ETag format.</value>
  </data>
  <data name="SearchParameterNoLongerSupported" xml:space="preserve">
    <value>Search parameter {0} is no longer supported and cannot be marked enabled.</value>
    <comment>{0}; the name of the search parameter which is no longer supported</comment>
  </data>
  <data name="ReindexJobInCompletedState" xml:space="preserve">
    <value>Reindex job id {0} is in state {1} and cannot be cancelled.</value>
    <comment>{0} is the id of the reindex which is a a GUID.  {1} is the state, an enumerated set of state values.</comment>
  </data>
<<<<<<< HEAD
  <data name="DataConvertFailed" xml:space="preserve">
    <value>Failed to convert the input data. Reason: {0}</value>
    <comment>{0} is the failure reason.</comment>
  </data>
  <data name="FetchTemplateCollectionFailed" xml:space="preserve">
    <value>Failed to fetch the template collection. Reason: {0}</value>
    <comment>{0} is the failure reason</comment>
  </data>
  <data name="DataConvertEngineInitializeFailed" xml:space="preserve">
    <value>Unable to initialize the data convert engine with the provided templates.</value>
  </data>
  <data name="InputDataParseError" xml:space="preserve">
    <value>Unable to parse the inputData to {0} type.</value>
    <comment>{0}:input data type</comment>
  </data>
  <data name="ContainerRegistryNotAuthorized" xml:space="preserve">
    <value>Fail to access the container registry '{0}', please check the registry configuration.</value>
  </data>
  <data name="DataConvertOperationTimeout" xml:space="preserve">
    <value>Data convert operation has timed out.</value>
=======
  <data name="ExportFormatNotFound" xml:space="preserve">
    <value>The format '{0}' could not be found.</value>
    <comment>{0}: The provided format name</comment>
>>>>>>> 7c01a811
  </data>
</root><|MERGE_RESOLUTION|>--- conflicted
+++ resolved
@@ -453,7 +453,6 @@
     <value>Reindex job id {0} is in state {1} and cannot be cancelled.</value>
     <comment>{0} is the id of the reindex which is a a GUID.  {1} is the state, an enumerated set of state values.</comment>
   </data>
-<<<<<<< HEAD
   <data name="DataConvertFailed" xml:space="preserve">
     <value>Failed to convert the input data. Reason: {0}</value>
     <comment>{0} is the failure reason.</comment>
@@ -474,10 +473,9 @@
   </data>
   <data name="DataConvertOperationTimeout" xml:space="preserve">
     <value>Data convert operation has timed out.</value>
-=======
+  </data>
   <data name="ExportFormatNotFound" xml:space="preserve">
     <value>The format '{0}' could not be found.</value>
     <comment>{0}: The provided format name</comment>
->>>>>>> 7c01a811
   </data>
 </root>
﻿// -------------------------------------------------------------------------------------------------
// Copyright (c) Microsoft Corporation. All rights reserved.
// Licensed under the MIT License (MIT). See LICENSE in the repo root for license information.
// -------------------------------------------------------------------------------------------------

using System;
using System.Collections.Concurrent;
using System.Collections.Generic;
using System.Diagnostics;
using System.Linq;
using System.Threading;
using System.Threading.Tasks;
using EnsureThat;
using Microsoft.Azure.Cosmos;
using Microsoft.Extensions.Primitives;
using Microsoft.Health.Fhir.Core.Extensions;
using Microsoft.Health.Fhir.Core.Features;
using Microsoft.Health.Fhir.Core.Features.Context;
using Microsoft.Health.Fhir.Core.Features.Definition;
using Microsoft.Health.Fhir.Core.Features.Persistence;
using Microsoft.Health.Fhir.Core.Features.Search;
using Microsoft.Health.Fhir.Core.Features.Search.Expressions;
using Microsoft.Health.Fhir.Core.Models;
using Microsoft.Health.Fhir.CosmosDb.Configs;
using Microsoft.Health.Fhir.CosmosDb.Features.Search.Queries;
using Microsoft.Health.Fhir.CosmosDb.Features.Storage;
using Microsoft.Health.Fhir.ValueSets;

namespace Microsoft.Health.Fhir.CosmosDb.Features.Search
{
    internal class FhirCosmosSearchService : SearchService
    {
        private static readonly SearchParameterInfo _wildcardReferenceSearchParameter = new(SearchValueConstants.WildcardReferenceSearchParameterName, SearchValueConstants.WildcardReferenceSearchParameterName);

        private readonly CosmosFhirDataStore _fhirDataStore;
        private readonly IQueryBuilder _queryBuilder;
        private readonly IFhirRequestContextAccessor _requestContextAccessor;
        private readonly CosmosDataStoreConfiguration _cosmosConfig;
        private readonly ICosmosDbCollectionPhysicalPartitionInfo _physicalPartitionInfo;
        private readonly QueryPartitionStatisticsCache _queryPartitionStatisticsCache;
        private readonly SearchParameterInfo _resourceTypeSearchParameter;
        private readonly SearchParameterInfo _resourceIdSearchParameter;
        private const int _chainedSearchMaxSubqueryItemLimit = 100;

        public FhirCosmosSearchService(
            ISearchOptionsFactory searchOptionsFactory,
            CosmosFhirDataStore fhirDataStore,
            IQueryBuilder queryBuilder,
            ISearchParameterDefinitionManager searchParameterDefinitionManager,
            IFhirRequestContextAccessor requestContextAccessor,
            CosmosDataStoreConfiguration cosmosConfig,
            ICosmosDbCollectionPhysicalPartitionInfo physicalPartitionInfo,
            QueryPartitionStatisticsCache queryPartitionStatisticsCache)
            : base(searchOptionsFactory, fhirDataStore)
        {
            EnsureArg.IsNotNull(fhirDataStore, nameof(fhirDataStore));
            EnsureArg.IsNotNull(queryBuilder, nameof(queryBuilder));
            EnsureArg.IsNotNull(searchParameterDefinitionManager, nameof(searchParameterDefinitionManager));
            EnsureArg.IsNotNull(requestContextAccessor, nameof(requestContextAccessor));
            EnsureArg.IsNotNull(cosmosConfig, nameof(cosmosConfig));
            EnsureArg.IsNotNull(physicalPartitionInfo, nameof(physicalPartitionInfo));
            EnsureArg.IsNotNull(queryPartitionStatisticsCache, nameof(queryPartitionStatisticsCache));

            _fhirDataStore = fhirDataStore;
            _queryBuilder = queryBuilder;
            _requestContextAccessor = requestContextAccessor;
            _cosmosConfig = cosmosConfig;
            _physicalPartitionInfo = physicalPartitionInfo;
            _queryPartitionStatisticsCache = queryPartitionStatisticsCache;
            _resourceTypeSearchParameter = searchParameterDefinitionManager.GetSearchParameter(KnownResourceTypes.Resource, SearchParameterNames.ResourceType);
            _resourceIdSearchParameter = searchParameterDefinitionManager.GetSearchParameter(KnownResourceTypes.Resource, SearchParameterNames.Id);
        }

        protected override async Task<SearchResult> SearchInternalAsync(
            SearchOptions searchOptions,
            CancellationToken cancellationToken)
        {
            // we're going to mutate searchOptions, so clone it first so the caller of this method does not see the changes.
            searchOptions = searchOptions.Clone();

            // rewrite DateTime range expressions to be more efficient
            searchOptions.Expression = searchOptions.Expression?.AcceptVisitor(DateTimeEqualityRewriter.Instance);

            // pull out the _include and _revinclude expressions.
            bool hasIncludeOrRevIncludeExpressions = ExtractIncludeAndChainedExpressions(
                searchOptions.Expression,
                out Expression expressionWithoutIncludes,
                out IReadOnlyList<IncludeExpression> includeExpressions,
                out IReadOnlyList<IncludeExpression> revIncludeExpressions,
                out IReadOnlyList<ChainedExpression> chainedExpressions);

            if (hasIncludeOrRevIncludeExpressions)
            {
                searchOptions.Expression = expressionWithoutIncludes;

                if (includeExpressions.Any(e => e.Iterate) || revIncludeExpressions.Any(e => e.Iterate))
                {
                    // We haven't implemented this yet.
                    throw new BadRequestException(Resources.IncludeIterateNotSupported);
                }
            }

            if (hasIncludeOrRevIncludeExpressions && chainedExpressions.Count > 0)
            {
                List<Expression> chainedReferences = await PerformChainedSearch(searchOptions, chainedExpressions, cancellationToken);

                // Expressions where provided and some results to filter by were found.
                if (chainedReferences?.Count == chainedExpressions.Count)
                {
                    chainedReferences.Insert(0, searchOptions.Expression);
                    searchOptions.Expression = Expression.And(chainedReferences);
                }
                else
                {
                    if (searchOptions.CountOnly)
                    {
                        return new SearchResult(0, searchOptions.UnsupportedSearchParams);
                    }

                    return CreateSearchResult(searchOptions, ArraySegment<SearchResultEntry>.Empty, continuationToken: null);
                }
            }

            if (searchOptions.CountOnly)
            {
                int count = await ExecuteCountSearchAsync(
                    _queryBuilder.BuildSqlQuerySpec(searchOptions),
                    cancellationToken);

                return new SearchResult(count, searchOptions.UnsupportedSearchParams);
            }

            (IReadOnlyList<FhirCosmosResourceWrapper> results, string continuationToken) = await ExecuteSearchAsync<FhirCosmosResourceWrapper>(
                _queryBuilder.BuildSqlQuerySpec(searchOptions, new QueryBuilderOptions(includeExpressions)),
                searchOptions,
                searchOptions.CountOnly ? null : searchOptions.ContinuationToken,
                null,
                null,
                cancellationToken);

            (IList<FhirCosmosResourceWrapper> includes, bool includesTruncated) = await PerformIncludeQueries(results, includeExpressions, revIncludeExpressions, searchOptions.IncludeCount, cancellationToken);

            SearchResult searchResult = CreateSearchResult(
                searchOptions,
                results.Select(m => new SearchResultEntry(m, SearchEntryMode.Match)).Concat(includes.Select(i => new SearchResultEntry(i, SearchEntryMode.Include))),
                continuationToken,
                includesTruncated);

            if (searchOptions.IncludeTotal == TotalType.Accurate)
            {
                Debug.Assert(!searchOptions.CountOnly, "We should not be computing the total of a CountOnly search.");

                searchOptions = searchOptions.Clone();

                // If this is the first page and there aren't any more pages
                if (searchOptions.ContinuationToken == null && continuationToken == null)
                {
                    // Count the results on the page.
                    searchResult.TotalCount = results.Count;
                }
                else
                {
                    // Otherwise, indicate that we'd like to get the count
                    searchOptions.CountOnly = true;

                    // And perform a second read.
                    searchResult.TotalCount = await ExecuteCountSearchAsync(
                        _queryBuilder.BuildSqlQuerySpec(searchOptions),
                        cancellationToken);
                }
            }

            return searchResult;
        }

        private async Task<List<Expression>> PerformChainedSearch(SearchOptions searchOptions, IReadOnlyList<ChainedExpression> chainedExpressions, CancellationToken cancellationToken)
        {
            if (!_cosmosConfig.EnableChainedSearch &&
                !(_requestContextAccessor.FhirRequestContext.RequestHeaders.TryGetValue(KnownHeaders.EnableChainSearch, out StringValues featureSetting) &&
                  string.Equals(featureSetting.FirstOrDefault(), "true", StringComparison.OrdinalIgnoreCase)))
            {
                throw new SearchOperationNotSupportedException(Resources.ChainedExpressionNotSupported);
            }

            var chainedReferences = new List<Expression>();
            SearchOptions chainedOptions = searchOptions.Clone();
            chainedOptions.CountOnly = false;
            chainedOptions.MaxItemCount = _chainedSearchMaxSubqueryItemLimit;
            chainedOptions.MaxItemCountSpecifiedByClient = false;

            // Loop over all chained expressions in the search query and pass them into the local recursion function
            foreach (ChainedExpression item in chainedExpressions)
            {
                Expression recursiveLookup = await RecurseChainedExpression(item, chainedOptions, cancellationToken);

                if (recursiveLookup == null)
                {
                    return null;
                }

                chainedReferences.Add(recursiveLookup);
            }

            return chainedReferences;
        }

        /// <summary>
        /// This lets us walk to the end of the expression to start filtering, the results are used to filter against the parent layer.
        /// </summary>
        private async Task<Expression> RecurseChainedExpression(ChainedExpression expression, SearchOptions chainedOptions, CancellationToken cancellationToken)
        {
            Expression criteria = expression.Expression;

            if (expression.Expression is ChainedExpression innerChained)
            {
                criteria = await RecurseChainedExpression(innerChained, chainedOptions, cancellationToken);
            }

            if (criteria == null)
            {
                // No items where returned by the sub-queries, break
                return null;
            }

            string filteredType = expression.TargetResourceTypes.First();
            var includeExpressions = new List<IncludeExpression>();

            if (expression.Reversed)
            {
                // When reversed we'll use the Include expression code to return the ids
                // in the search index on the matched resources
                foreach (var targetInclude in expression.TargetResourceTypes)
                {
                    includeExpressions.Add(Expression.Include(
                        expression.ResourceTypes,
                        expression.ReferenceSearchParameter,
                        null,
                        targetInclude,
                        expression.TargetResourceTypes,
                        false,
                        false,
                        false));
                }

                // When reversed the ids from the sub-query will match the base resource type
                filteredType = expression.ResourceTypes.First();
            }

            MultiaryExpression filterExpression = Expression.And(
                Expression.SearchParameter(_resourceTypeSearchParameter, Expression.StringEquals(FieldName.TokenCode, null, filteredType, false)),
                criteria);

            chainedOptions.Expression = filterExpression;

            var chainedResults = await ExecuteSearchAsync<FhirCosmosResourceWrapper>(
                _queryBuilder.BuildSqlQuerySpec(chainedOptions, new QueryBuilderOptions(includeExpressions, projection: includeExpressions.Any() ? QueryProjection.ReferencesOnly : QueryProjection.Id)),
                chainedOptions,
                null,
                null,
                null,
                cancellationToken);

            if (!string.IsNullOrEmpty(chainedResults.continuationToken))
            {
                throw new InvalidSearchOperationException(string.Format(Resources.ChainedExpressionSubqueryLimit, _chainedSearchMaxSubqueryItemLimit));
            }

            Expression[] chainedExpressionReferences;

            if (!expression.Reversed)
            {
                // When normal chained expression we can filter using references in the parent object. e.g. Observation.subject
                // The following expression constrains "subject" references on "Observation" with the ids that have matched the sub-query
                chainedExpressionReferences = chainedResults.results.Select(x =>
                        Expression.SearchParameter(
                            expression.ReferenceSearchParameter,
                            Expression.And(
                                Expression.Equals(FieldName.ReferenceResourceId, null, x.Id),
                                Expression.Equals(FieldName.ReferenceResourceType, null, filteredType))))
                    .ToArray<Expression>();
            }
            else
            {
                // When reverse chained, we take the ids and types from the child object and use it to filter the parent objects.
                // e.g. Patient?_has:Group:member:_id=group1. In this case we would have run the query there Group.id = group1
                // and returned the indexed entries for Group.member. The following query will use these items to filter the parent Patient query.
                chainedExpressionReferences = chainedResults.results.SelectMany(x =>
                        x.ReferencesToInclude.Select(include =>
                            Expression.And(
                                Expression.SearchParameter(
                                    _resourceIdSearchParameter,
                                    Expression.Equals(FieldName.TokenCode, null, include.ResourceId)),
                                Expression.SearchParameter(
                                    _resourceTypeSearchParameter,
                                    Expression.Equals(FieldName.TokenCode, null, include.ResourceTypeName)))))
                    .ToArray<Expression>();
            }

            return chainedExpressionReferences.Length > 1 ? Expression.Or(chainedExpressionReferences) : chainedExpressionReferences.FirstOrDefault();
        }

        protected override async Task<SearchResult> SearchHistoryInternalAsync(
            SearchOptions searchOptions,
            CancellationToken cancellationToken)
        {
            (IReadOnlyList<FhirCosmosResourceWrapper> results, string continuationToken) = await ExecuteSearchAsync<FhirCosmosResourceWrapper>(
                _queryBuilder.GenerateHistorySql(searchOptions),
                searchOptions,
                searchOptions.CountOnly ? null : searchOptions.ContinuationToken,
                null,
                null,
                cancellationToken);

            return CreateSearchResult(searchOptions, results.Select(r => new SearchResultEntry(r)), continuationToken);
        }

        protected override async Task<SearchResult> SearchForReindexInternalAsync(
            SearchOptions searchOptions,
            string searchParameterHash,
            CancellationToken cancellationToken)
        {
            QueryDefinition queryDefinition = _queryBuilder.GenerateReindexSql(searchOptions, searchParameterHash);

            if (searchOptions.CountOnly)
            {
                int count = await ExecuteCountSearchAsync(queryDefinition, cancellationToken);
                return new SearchResult(count, searchOptions.UnsupportedSearchParams);
            }

            (IReadOnlyList<FhirCosmosResourceWrapper> results, string continuationToken) = await ExecuteSearchAsync<FhirCosmosResourceWrapper>(
                queryDefinition,
                searchOptions,
                searchOptions.CountOnly ? null : searchOptions.ContinuationToken,
                null,
                null,
                cancellationToken);

            return CreateSearchResult(searchOptions, results.Select(r => new SearchResultEntry(r)), continuationToken);
        }

        private async Task<(IReadOnlyList<T> results, string continuationToken)> ExecuteSearchAsync<T>(
            QueryDefinition sqlQuerySpec,
            SearchOptions searchOptions,
            string continuationToken,
            TimeSpan? searchEnumerationTimeoutInSecondsOverride,
            QueryRequestOptions queryRequestOptionsOverride,
            CancellationToken cancellationToken)
        {
            var feedOptions = queryRequestOptionsOverride ??
                              new QueryRequestOptions
                              {
                                  MaxItemCount = searchOptions.MaxItemCount,
                              };

            // If the database has many physical physical partitions, and this query is selective, we will want to instruct
            // the Cosmos DB SDK to query the partitions in parallel. If the query is not selective, we want to stick to
            // sequential querying, so that we do not waste RUs and time on results that will be discarded.
            // It's hard for us to determine the selectivity of an arbitrary search, so we maintain a cache of queries, keyed
            // by their value-insensitive search expression, where we accumulate averages of the number of physical partitions
            // a query hits. That way, when we see a similar query again, we can have a better idea of whether it will be selective or not.
            // This does not work perfectly. A query like Observation?date=2013-08-23T22:44:23 is likely to be selective, but
            // Observation?date=2013 is not, and these two searches look the same, but with different values.
            // Additionally, when we query sequentially, we would like to gradually fan out the parallelism, but the Cosmos DB SDK
            // does not currently properly support that. See https://github.com/Azure/azure-cosmos-dotnet-v3/issues/2290

            QueryPartitionStatistics queryPartitionStatistics = null;
            IFhirRequestContext fhirRequestContext = null;
            ConcurrentBag<ResponseMessage> messagesList = null;
            if (_physicalPartitionInfo.PhysicalPartitionCount > 1 && queryRequestOptionsOverride == null)
            {
                if (searchOptions.Sort?.Count > 0)
                {
                    feedOptions.MaxConcurrency = CosmosFhirDataStore.MaxQueryConcurrency;
                }
                else
                {
                    if (searchOptions.Expression != null && // without a filter the query will not be selective
                        string.IsNullOrEmpty(searchOptions.ContinuationToken))
                    {
                        // Telemetry currently shows that when there is a continuation token, the the query only hits one partition.
                        // This may not be true forever, in which case we would want to encode the max concurrency in the continuation token.

                        queryPartitionStatistics = _queryPartitionStatisticsCache.GetQueryPartitionStatistics(searchOptions.Expression);
                        if (IsQuerySelective(queryPartitionStatistics))
                        {
                            feedOptions.MaxConcurrency = CosmosFhirDataStore.MaxQueryConcurrency;
                        }

                        // plant a ConcurrentBag int the request context's properties, so the CosmosResponseProcessor
                        // knows to add the individual ResponseMessages sent as part of this search.

                        fhirRequestContext = _requestContextAccessor.FhirRequestContext;
                        if (fhirRequestContext != null)
                        {
                            messagesList = new ConcurrentBag<ResponseMessage>();
                            fhirRequestContext.Properties[Constants.CosmosDbResponseMessagesProperty] = messagesList;
                        }
                    }
                }
            }

            try
            {
                var result = await _fhirDataStore.ExecuteDocumentQueryAsync<T>(sqlQuerySpec, feedOptions, continuationToken, searchOptions.MaxItemCountSpecifiedByClient, searchEnumerationTimeoutInSecondsOverride, cancellationToken);

                if (queryPartitionStatistics != null && messagesList != null)
                {
                    if (result.results.Count < feedOptions.MaxItemCount * CosmosFhirDataStore.ExecuteDocumentQueryAsyncMinimumFillFactor && string.IsNullOrEmpty(result.continuationToken))
                    {
                        // ExecuteDocumentQueryAsync gave up on filling the pages. This suggests that we would have been better off querying in parallel.
                        queryPartitionStatistics.Update(_physicalPartitionInfo.PhysicalPartitionCount);
                    }
                    else
                    {
                        // determine the number of unique physical partitions queried as part of this search.
                        int physicalPartitionCount = messagesList.Select(r => r.Headers["x-ms-documentdb-partitionkeyrangeid"]).Distinct().Count();
                        queryPartitionStatistics.Update(physicalPartitionCount);
                    }
                }

                return result;
            }
            finally
            {
                if (queryPartitionStatistics != null && fhirRequestContext != null)
                {
                    fhirRequestContext.Properties.Remove(Constants.CosmosDbResponseMessagesProperty);
                }
            }
        }

        /// <summary>
        /// Heuristic for determining whether a query is selective or not. If it is, we should query partitions in parallel.
        /// If it is not, we should query sequentially, since we would expect to get a full page of results from the first partition.
        /// This is really simple right now
        /// </summary>
        private bool IsQuerySelective(QueryPartitionStatistics queryPartitionStatistics)
        {
            int? averagePartitionCount = queryPartitionStatistics.GetAveragePartitionCount();

            if (averagePartitionCount.HasValue)
            {
                // this is not a new query

                double fractionOfPartitionsHit = (double)averagePartitionCount.Value / _physicalPartitionInfo.PhysicalPartitionCount;

                if (fractionOfPartitionsHit >= 0.5)
                {
                    return true;
                }
            }

            return false;
        }

        private async Task<int> ExecuteCountSearchAsync(
            QueryDefinition sqlQuerySpec,
            CancellationToken cancellationToken)
        {
            var feedOptions = new QueryRequestOptions
            {
                MaxConcurrency = CosmosFhirDataStore.MaxQueryConcurrency, // execute counts across all partitions
            };

            return (await _fhirDataStore.ExecuteDocumentQueryAsync<int>(sqlQuerySpec, feedOptions, continuationToken: null, cancellationToken: cancellationToken)).results.Single();
        }

        private SearchResult CreateSearchResult(SearchOptions searchOptions, IEnumerable<SearchResultEntry> results, string continuationToken, bool includesTruncated = false)
        {
            if (includesTruncated)
            {
                _requestContextAccessor.FhirRequestContext.BundleIssues.Add(
                    new OperationOutcomeIssue(
                        OperationOutcomeConstants.IssueSeverity.Warning,
                        OperationOutcomeConstants.IssueType.Incomplete,
                        Core.Resources.TruncatedIncludeMessage));
            }

            return new SearchResult(
                results,
                continuationToken,
                searchOptions.Sort,
                searchOptions.UnsupportedSearchParams);
        }

        private async Task<(IList<FhirCosmosResourceWrapper> includes, bool includesTruncated)> PerformIncludeQueries(
            IReadOnlyList<FhirCosmosResourceWrapper> matches,
            IReadOnlyCollection<IncludeExpression> includeExpressions,
            IReadOnlyCollection<IncludeExpression> revIncludeExpressions,
            int maxIncludeCount,
            CancellationToken cancellationToken)
        {
            if (matches.Count == 0 || (includeExpressions.Count == 0 && revIncludeExpressions.Count == 0))
            {
                return (Array.Empty<FhirCosmosResourceWrapper>(), false);
            }

            var includes = new List<FhirCosmosResourceWrapper>();

            if (includeExpressions.Count > 0)
            {
                // fetch in the resources to include from _include parameters.

                var referencesToInclude = matches
                    .SelectMany(m => m.ReferencesToInclude)
                    .Where(r => r.ResourceTypeName != null) // exclude untyped references to align with the current SQL behavior
                    .Distinct()
                    .ToList();

                foreach (IEnumerable<ResourceTypeAndId> resourceTypeAndIds in referencesToInclude.TakeBatch(maxIncludeCount))
                {
                    // issue the requests in parallel
                    var tasks = resourceTypeAndIds.Select(r => _fhirDataStore.GetAsync(new ResourceKey(r.ResourceTypeName, r.ResourceId), cancellationToken)).ToList();

                    foreach (Task<ResourceWrapper> task in tasks)
                    {
                        var resourceWrapper = (FhirCosmosResourceWrapper)await task;
                        if (resourceWrapper != null)
                        {
                            includes.Add(resourceWrapper);
                            if (includes.Count > maxIncludeCount)
                            {
                                return (includes, true);
                            }
                        }
<<<<<<< HEAD

                        includeResponse = await ExecuteSearchAsync<FhirCosmosResourceWrapper>(
                            includeQuery,
                            includeSearchOptions,
                            includeResponse.continuationToken,
                            null,
                            null,
                            cancellationToken);
                        includes.AddRange(includeResponse.results);
                    }
                    while (!string.IsNullOrEmpty(includeResponse.continuationToken));

                    if (includes.Count >= maxIncludeCount)
                    {
                        includesTruncated = true;
                        break;
=======
>>>>>>> a2eb81dd
                    }
                }
            }

            bool includesTruncated = false;
            if (revIncludeExpressions.Count > 0)
            {
                // fetch in the resources to include from _revinclude parameters.

                foreach (IncludeExpression revIncludeExpression in revIncludeExpressions)
                {
                    // construct the expression resourceType = <SourceResourceType> AND (referenceSearchParameter = <MatchResourceType1, MatchResourceId1> OR referenceSearchParameter = <MatchResourceType2, MatchResourceId2> OR ...)

                    SearchParameterExpression sourceTypeExpression = Expression.SearchParameter(_resourceTypeSearchParameter, Expression.Equals(FieldName.TokenCode, null, revIncludeExpression.SourceResourceType));
                    SearchParameterInfo referenceSearchParameter = revIncludeExpression.WildCard ? _wildcardReferenceSearchParameter : revIncludeExpression.ReferenceSearchParameter;
                    SearchParameterExpression referenceExpression = Expression.SearchParameter(
                        referenceSearchParameter,
                        Expression.Or(
                            matches.Select(m =>
                                Expression.And(
                                    Expression.Equals(FieldName.ReferenceResourceType, null, m.ResourceTypeName),
                                    Expression.Equals(FieldName.ReferenceResourceId, null, m.ResourceId))).ToList()));

                    Expression expression = Expression.And(sourceTypeExpression, referenceExpression);

                    var revIncludeSearchOptions = new SearchOptions
                    {
                        Expression = expression,
                        MaxItemCount = (int)((maxIncludeCount - includes.Count) / CosmosFhirDataStore.ExecuteDocumentQueryAsyncMinimumFillFactor),
                        Sort = Array.Empty<(SearchParameterInfo searchParameterInfo, SortOrder sortOrder)>(),
                    };

                    QueryDefinition revIncludeQuery = _queryBuilder.BuildSqlQuerySpec(revIncludeSearchOptions);

                    (IReadOnlyList<FhirCosmosResourceWrapper> results, string continuationToken) includeResponse = default;
                    do
                    {
                        if (includes.Count >= maxIncludeCount)
                        {
                            int toRemove = includes.Count - maxIncludeCount;
                            includes.RemoveRange(includes.Count - toRemove, toRemove);
                            includesTruncated = true;
                            break;
                        }

                        includeResponse = await ExecuteSearchAsync<FhirCosmosResourceWrapper>(
                            revIncludeQuery,
                            revIncludeSearchOptions,
                            includeResponse.continuationToken,
                            searchEnumerationTimeoutInSecondsOverride: includeResponse.continuationToken == null ? TimeSpan.FromSeconds(5) : null, // if we don't get an initial page of results within 5 seconds, we will switch to parallel queries
                            includeResponse.continuationToken == null ? null : new QueryRequestOptions { MaxItemCount = revIncludeSearchOptions.MaxItemCount, MaxConcurrency = CosmosFhirDataStore.MaxQueryConcurrency }, // force the query to go in parallel
                            cancellationToken);
                        includes.AddRange(includeResponse.results);
                    }
                    while (!string.IsNullOrEmpty(includeResponse.continuationToken));
                }
            }

            return (includes, includesTruncated);
        }

        private static bool ExtractIncludeAndChainedExpressions(
            Expression inputExpression,
            out Expression expressionWithoutIncludesOrChained,
            out IReadOnlyList<IncludeExpression> includeExpressions,
            out IReadOnlyList<IncludeExpression> revIncludeExpressions,
            out IReadOnlyList<ChainedExpression> chainedExpressions)
        {
            switch (inputExpression)
            {
                case IncludeExpression ie when ie.Reversed:
                    expressionWithoutIncludesOrChained = null;
                    includeExpressions = Array.Empty<IncludeExpression>();
                    revIncludeExpressions = new[] { ie };
                    chainedExpressions = Array.Empty<ChainedExpression>();
                    return true;
                case IncludeExpression ie:
                    expressionWithoutIncludesOrChained = null;
                    includeExpressions = new[] { ie };
                    revIncludeExpressions = Array.Empty<IncludeExpression>();
                    chainedExpressions = Array.Empty<ChainedExpression>();
                    return true;
                case ChainedExpression ie:
                    expressionWithoutIncludesOrChained = null;
                    includeExpressions = Array.Empty<IncludeExpression>();
                    revIncludeExpressions = Array.Empty<IncludeExpression>();
                    chainedExpressions = new[] { ie };
                    return true;
                case MultiaryExpression me when me.Expressions.Any(e => e is IncludeExpression || e is ChainedExpression):
                    includeExpressions = me.Expressions.OfType<IncludeExpression>().Where(ie => !ie.Reversed).ToList();
                    revIncludeExpressions = me.Expressions.OfType<IncludeExpression>().Where(ie => ie.Reversed).ToList();
                    chainedExpressions = me.Expressions.OfType<ChainedExpression>().ToList();
                    expressionWithoutIncludesOrChained = (me.Expressions.Count - (includeExpressions.Count + revIncludeExpressions.Count + chainedExpressions.Count)) switch
                    {
                        0 => null,
                        1 => me.Expressions.Single(e => !(e is IncludeExpression || e is ChainedExpression)),
                        _ => new MultiaryExpression(me.MultiaryOperation, me.Expressions.Where(e => !(e is IncludeExpression || e is ChainedExpression)).ToList()),
                    };
                    return true;
                default:
                    expressionWithoutIncludesOrChained = inputExpression;
                    includeExpressions = Array.Empty<IncludeExpression>();
                    revIncludeExpressions = Array.Empty<IncludeExpression>();
                    chainedExpressions = Array.Empty<ChainedExpression>();
                    return false;
            }
        }
    }
}<|MERGE_RESOLUTION|>--- conflicted
+++ resolved
@@ -523,25 +523,6 @@
                                 return (includes, true);
                             }
                         }
-<<<<<<< HEAD
-
-                        includeResponse = await ExecuteSearchAsync<FhirCosmosResourceWrapper>(
-                            includeQuery,
-                            includeSearchOptions,
-                            includeResponse.continuationToken,
-                            null,
-                            null,
-                            cancellationToken);
-                        includes.AddRange(includeResponse.results);
-                    }
-                    while (!string.IsNullOrEmpty(includeResponse.continuationToken));
-
-                    if (includes.Count >= maxIncludeCount)
-                    {
-                        includesTruncated = true;
-                        break;
-=======
->>>>>>> a2eb81dd
                     }
                 }
             }

--- conflicted
+++ resolved
@@ -16,21 +16,12 @@
 {
     public class CosmosDbStatusRegistryInitializer : ICollectionUpdater
     {
-<<<<<<< HEAD
         private readonly IStatusRegistryDataStore _filebasedRegistryDataStore;
-        private readonly ICosmosDocumentQueryFactory _queryFactory;
+        private readonly ICosmosQueryFactory _queryFactory;
 
         public CosmosDbStatusRegistryInitializer(
             FilebasedStatusRegistryDataStore.Resolver filebasedRegistry,
-            ICosmosDocumentQueryFactory queryFactory)
-=======
-        private readonly ISearchParameterRegistry _filebasedRegistry;
-        private readonly ICosmosQueryFactory _queryFactory;
-
-        public CosmosDbStatusRegistryInitializer(
-            FilebasedSearchParameterRegistry.Resolver filebasedRegistry,
             ICosmosQueryFactory queryFactory)
->>>>>>> b347cf8d
         {
             EnsureArg.IsNotNull(filebasedRegistry, nameof(filebasedRegistry));
             EnsureArg.IsNotNull(queryFactory, nameof(queryFactory));

﻿// -------------------------------------------------------------------------------------------------
// Copyright (c) Microsoft Corporation. All rights reserved.
// Licensed under the MIT License (MIT). See LICENSE in the repo root for license information.
// -------------------------------------------------------------------------------------------------

using System;
using System.Collections.Concurrent;
using System.Collections.Generic;
<<<<<<< HEAD
using System.Linq;
using Microsoft.Health.Fhir.Core.Extensions;
using Microsoft.Health.Fhir.Core.Features.Search;
using Microsoft.Health.Fhir.Core.Features.Search.SearchValues;
using Microsoft.Health.Fhir.CosmosDb.Features.Search;
=======
using Microsoft.Health.Fhir.Core.Features.Search;
>>>>>>> 135003f9
using Newtonsoft.Json;
using Newtonsoft.Json.Linq;

namespace Microsoft.Health.Fhir.CosmosDb.Features.Storage.Search
{
    public class SearchIndexEntryConverter : JsonConverter
    {
        private static readonly ConcurrentQueue<SearchIndexEntryJObjectGenerator> CachedGenerators = new ConcurrentQueue<SearchIndexEntryJObjectGenerator>();

        public override bool CanConvert(Type objectType)
        {
            return objectType == typeof(SearchIndexEntry);
        }

        public override object ReadJson(JsonReader reader, Type objectType, object existingValue, JsonSerializer serializer)
        {
            // We don't currently support reading the search index from the Cosmos DB.
            return null;
        }

        public override void WriteJson(JsonWriter writer, object value, JsonSerializer serializer)
        {
            var searchIndexEntry = (SearchIndexEntry)value;

            // Cached the object generator for reuse.
            if (!CachedGenerators.TryDequeue(out SearchIndexEntryJObjectGenerator generator))
            {
                generator = new SearchIndexEntryJObjectGenerator();
            }

<<<<<<< HEAD
            if (searchIndexEntry.Value is CompositeSearchValue compositeValue)
            {
                // From the cartesian product, produce CompositeSearchValues where each component has exactly one value.
                foreach (IEnumerable<ISearchValue> compositeSearchValues in compositeValue.Components.CartesianProduct())
                {
                    WriteJsonImpl(writer, generator, searchIndexEntry.SearchParameter.Name, new CompositeSearchValue(compositeSearchValues.Select(v => new[] { v }).ToArray()));
                }
            }
            else
            {
                WriteJsonImpl(writer, generator, searchIndexEntry.SearchParameter.Name, searchIndexEntry.Value);
            }
        }

        private static void WriteJsonImpl(JsonWriter writer, SearchIndexEntryJObjectGenerator generator, string paramName, ISearchValue searchValue)
        {
            JObject generatedObj;

            try
            {
                searchValue.AcceptVisitor(generator);
=======
            IReadOnlyList<JObject> generatedObjects;

            try
            {
                generatedObjects = generator.Generate(searchIndexEntry);
>>>>>>> 135003f9

                foreach (JObject generatedObj in generatedObjects)
                {
                    generatedObj.WriteTo(writer);
                }
            }
            finally
            {
                CachedGenerators.Enqueue(generator);
            }
<<<<<<< HEAD

            generatedObj.AddFirst(
                new JProperty(SearchValueConstants.ParamName, paramName));

            generatedObj.WriteTo(writer);
=======
>>>>>>> 135003f9
        }
    }
}<|MERGE_RESOLUTION|>--- conflicted
+++ resolved
@@ -6,15 +6,7 @@
 using System;
 using System.Collections.Concurrent;
 using System.Collections.Generic;
-<<<<<<< HEAD
-using System.Linq;
-using Microsoft.Health.Fhir.Core.Extensions;
 using Microsoft.Health.Fhir.Core.Features.Search;
-using Microsoft.Health.Fhir.Core.Features.Search.SearchValues;
-using Microsoft.Health.Fhir.CosmosDb.Features.Search;
-=======
-using Microsoft.Health.Fhir.Core.Features.Search;
->>>>>>> 135003f9
 using Newtonsoft.Json;
 using Newtonsoft.Json.Linq;
 
@@ -45,35 +37,11 @@
                 generator = new SearchIndexEntryJObjectGenerator();
             }
 
-<<<<<<< HEAD
-            if (searchIndexEntry.Value is CompositeSearchValue compositeValue)
-            {
-                // From the cartesian product, produce CompositeSearchValues where each component has exactly one value.
-                foreach (IEnumerable<ISearchValue> compositeSearchValues in compositeValue.Components.CartesianProduct())
-                {
-                    WriteJsonImpl(writer, generator, searchIndexEntry.SearchParameter.Name, new CompositeSearchValue(compositeSearchValues.Select(v => new[] { v }).ToArray()));
-                }
-            }
-            else
-            {
-                WriteJsonImpl(writer, generator, searchIndexEntry.SearchParameter.Name, searchIndexEntry.Value);
-            }
-        }
-
-        private static void WriteJsonImpl(JsonWriter writer, SearchIndexEntryJObjectGenerator generator, string paramName, ISearchValue searchValue)
-        {
-            JObject generatedObj;
-
-            try
-            {
-                searchValue.AcceptVisitor(generator);
-=======
             IReadOnlyList<JObject> generatedObjects;
 
             try
             {
                 generatedObjects = generator.Generate(searchIndexEntry);
->>>>>>> 135003f9
 
                 foreach (JObject generatedObj in generatedObjects)
                 {
@@ -84,14 +52,6 @@
             {
                 CachedGenerators.Enqueue(generator);
             }
-<<<<<<< HEAD
-
-            generatedObj.AddFirst(
-                new JProperty(SearchValueConstants.ParamName, paramName));
-
-            generatedObj.WriteTo(writer);
-=======
->>>>>>> 135003f9
         }
     }
 }
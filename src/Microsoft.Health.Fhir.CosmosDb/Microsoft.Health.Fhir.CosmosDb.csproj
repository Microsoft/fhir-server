﻿<Project Sdk="Microsoft.NET.Sdk">

  <PropertyGroup>
    <TargetFramework>netcoreapp2.1</TargetFramework>
    <CodeAnalysisRuleSet>..\..\CustomAnalysisRules.ruleset</CodeAnalysisRuleSet>
    <GeneratorProjectPath>..\..\tools\Microsoft.Health.Extensions.BuildTimeCodeGenerator\Microsoft.Health.Extensions.BuildTimeCodeGenerator.csproj</GeneratorProjectPath>
  </PropertyGroup>

  <ItemGroup>
    <AdditionalFiles Include="..\..\stylecop.json" Link="stylecop.json" />
  </ItemGroup>

  <ItemGroup>
    <EmbeddedResource Include="Features\Storage\StoredProcedures\HardDelete\hardDelete.js" />
    <EmbeddedResource Include="Features\Storage\StoredProcedures\Upsert\upsertWithHistory.js" />
  </ItemGroup>
  <ItemGroup>
    <PackageReference Include="EnterpriseLibrary.TransientFaultHandling.Core" Version="1.2.0" />
    <PackageReference Include="MediatR.Extensions.Microsoft.DependencyInjection" Version="6.0.0" />
    <PackageReference Include="Microsoft.CodeAnalysis.FxCopAnalyzers" Version="2.6.2" />
    <PackageReference Include="Microsoft.CodeCoverage" Version="15.9.0" />
    <PackageReference Include="Microsoft.Extensions.Hosting.Abstractions" Version="2.1.1" />
    <PackageReference Include="Microsoft.SourceLink.GitHub" Version="1.0.0-beta-63127-02" />
    <PackageReference Include="StyleCop.Analyzers" Version="1.1.1-beta.61" />
<<<<<<< HEAD
    <PackageReference Include="Hl7.Fhir.STU3" Version="1.0.0" />
    <PackageReference Include="Microsoft.Azure.DocumentDB.Core" Version="2.1.3" />
=======
    <PackageReference Include="Hl7.Fhir.STU3" Version="0.96.0" />
    <PackageReference Include="Microsoft.Azure.DocumentDB.Core" Version="2.2.0" />
>>>>>>> 3d1898e7
    <PackageReference Include="Microsoft.Extensions.Logging.Abstractions" Version="2.1.1" />
  </ItemGroup>

  <ItemGroup>
    <ProjectReference Include="$(GeneratorProjectPath)" />
    <ProjectReference Include="..\Microsoft.Health.Extensions.DependencyInjection\Microsoft.Health.Extensions.DependencyInjection.csproj" />
    <ProjectReference Include="..\Microsoft.Health.Fhir.Core\Microsoft.Health.Fhir.Core.csproj" />
  </ItemGroup>

  <ItemGroup>
    <Compile Update="Resources.Designer.cs">
      <DesignTime>True</DesignTime>
      <AutoGen>True</AutoGen>
      <DependentUpon>Resources.resx</DependentUpon>
    </Compile>
  </ItemGroup>

  <ItemGroup>
    <EmbeddedResource Update="Resources.resx">
      <Generator>ResXFileCodeGenerator</Generator>
      <LastGenOutput>Resources.Designer.cs</LastGenOutput>
    </EmbeddedResource>
  </ItemGroup>
  
  <ItemGroup>
    <Generated Include="Features/Storage/FhirDocumentClient.Generated.cs">
      <Generator>FhirDocumentClientGenerator</Generator>
      <Namespace>Microsoft.Health.Fhir.CosmosDb.Features.Storage</Namespace>
    </Generated>
  </ItemGroup>

  <Target Name="GetGeneratorPath" BeforeTargets="GenerateFiles">
    <PropertyGroup>
      <GeneratorPath Condition="'%(OriginalItemSpec)' == '$(GeneratorProjectPath)'">@(_ResolvedProjectReferencePaths)</GeneratorPath>
    </PropertyGroup>
  </Target>
  <Target Name="GenerateFiles" BeforeTargets="CoreCompile" Inputs="$(GeneratorPath)" Outputs="@(Generated)">
    <ItemGroup>
      <Compile Include="@(Generated)" Condition="!Exists('@(Generated)')" />
    </ItemGroup>
    <Exec Command="dotnet $(GeneratorPath) %(Generated.Generator) %(Generated.FullPath) %(Generated.Namespace)" />
  </Target>

</Project><|MERGE_RESOLUTION|>--- conflicted
+++ resolved
@@ -22,13 +22,8 @@
     <PackageReference Include="Microsoft.Extensions.Hosting.Abstractions" Version="2.1.1" />
     <PackageReference Include="Microsoft.SourceLink.GitHub" Version="1.0.0-beta-63127-02" />
     <PackageReference Include="StyleCop.Analyzers" Version="1.1.1-beta.61" />
-<<<<<<< HEAD
     <PackageReference Include="Hl7.Fhir.STU3" Version="1.0.0" />
-    <PackageReference Include="Microsoft.Azure.DocumentDB.Core" Version="2.1.3" />
-=======
-    <PackageReference Include="Hl7.Fhir.STU3" Version="0.96.0" />
     <PackageReference Include="Microsoft.Azure.DocumentDB.Core" Version="2.2.0" />
->>>>>>> 3d1898e7
     <PackageReference Include="Microsoft.Extensions.Logging.Abstractions" Version="2.1.1" />
   </ItemGroup>
 

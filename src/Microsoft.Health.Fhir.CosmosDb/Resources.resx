--- conflicted
+++ resolved
@@ -117,15 +117,9 @@
   <resheader name="writer">
     <value>System.Resources.ResXResourceWriter, System.Windows.Forms, Version=4.0.0.0, Culture=neutral, PublicKeyToken=b77a5c561934e089</value>
   </resheader>
-<<<<<<< HEAD
-  <data name="ExceededSearchCriteriaLimit" xml:space="preserve">
-    <value>More than {0} search criteria is not supported.</value>
-  </data>
   <data name="InvalidConsistencyLevel" xml:space="preserve">
     <value>Consistency level '{0} specified in the request is invalid when service is configured with consistency level '{1}'. Ensure the request consistency level is not stronger than the service consistency level.</value>
   </data>
-=======
->>>>>>> f3571b3e
   <data name="UnhandledEnumValue" xml:space="preserve">
     <value>Unhandled {0} '{1}'.</value>
   </data>

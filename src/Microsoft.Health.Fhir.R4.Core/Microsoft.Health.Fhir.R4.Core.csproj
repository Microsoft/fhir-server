--- conflicted
+++ resolved
@@ -13,14 +13,9 @@
 
   <ItemGroup>
     <PackageReference Include="AngleSharp" Version="0.14.0" />
-<<<<<<< HEAD
-    <PackageReference Include="Ensure.That" Version="9.2.0" />
-    <PackageReference Include="FluentValidation" Version="9.5.0" />
-    <PackageReference Include="Hl7.Fhir.Specification.R4" Version="$(Hl7FhirVersion)" />
-=======
     <PackageReference Include="Ensure.That" Version="10.0.0" />
     <PackageReference Include="FluentValidation" Version="9.5.1" />
->>>>>>> 670987f1
+    <PackageReference Include="Hl7.Fhir.Specification.R4" Version="$(Hl7FhirVersion)" />
     <PackageReference Include="MediatR" Version="9.0.0" />
     <PackageReference Include="Microsoft.Extensions.Configuration.Json" Version="$(RuntimePackageVersion)" />
     <PackageReference Include="Microsoft.Extensions.Http" Version="$(RuntimePackageVersion)" />

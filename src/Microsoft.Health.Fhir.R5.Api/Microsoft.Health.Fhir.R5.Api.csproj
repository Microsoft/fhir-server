--- conflicted
+++ resolved
@@ -14,11 +14,7 @@
     <PackageReference Include="Hl7.Fhir.R5" Version="1.10.0-alpha-20200811-1" />
     <PackageReference Include="MediatR" Version="8.0.0" />
     <PackageReference Include="MediatR.Extensions.Microsoft.DependencyInjection" Version="8.0.0" />
-<<<<<<< HEAD
-    <PackageReference Include="Microsoft.AspNetCore.Mvc.NewtonsoftJson" Version="3.1.7" />
-=======
     <PackageReference Include="Microsoft.AspNetCore.Mvc.NewtonsoftJson" Version="3.1.8" />
->>>>>>> 9aa5d3bf
   </ItemGroup>
 
   <ItemGroup>

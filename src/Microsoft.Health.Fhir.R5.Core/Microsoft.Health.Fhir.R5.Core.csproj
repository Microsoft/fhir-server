﻿<Project Sdk="Microsoft.NET.Sdk">
  <PropertyGroup>
    <TargetFramework>netcoreapp3.1</TargetFramework>
    <RootNamespace>Microsoft.Health.Fhir.Core</RootNamespace>
  </PropertyGroup>
  <PropertyGroup>
    <DefineConstants>R5</DefineConstants>
    <NoWarn>$(NoWarn);NU1603</NoWarn>
  </PropertyGroup>
  <ItemGroup>
    <None Remove="Features\Definition\unsupported-search-parameters.json" />
  </ItemGroup>

  <ItemGroup>
    <PackageReference Include="AngleSharp" Version="0.14.0" />
    <PackageReference Include="Ensure.That" Version="9.2.0" />
    <PackageReference Include="FluentValidation" Version="8.6.1" />
    <PackageReference Include="MediatR" Version="8.0.0" />
<<<<<<< HEAD
    <PackageReference Include="Microsoft.Extensions.Configuration.Json" Version="3.1.7" />
    <PackageReference Include="Microsoft.Extensions.Http" Version="3.1.7" />
    <PackageReference Include="Microsoft.Extensions.Logging" Version="3.1.7" />
    <PackageReference Include="Hl7.Fhir.R5" Version="1.7.0-beta-may2020" />
=======
    <PackageReference Include="Microsoft.Extensions.Configuration.Json" Version="3.1.6" />
    <PackageReference Include="Microsoft.Extensions.Http" Version="3.1.6" />
    <PackageReference Include="Microsoft.Extensions.Logging" Version="3.1.6" />
    <PackageReference Include="Hl7.Fhir.R5" Version="1.10.0-alpha-20200811-1" />
>>>>>>> 5d05c4fc
    <PackageReference Include="System.Collections.Immutable" Version="1.7.1" />
    <PackageReference Include="System.Net.Http" Version="4.3.4" />
  </ItemGroup>

  <ItemGroup>
    <ProjectReference Include="..\Microsoft.Health.Fhir.Core\Microsoft.Health.Fhir.Core.csproj" />
  </ItemGroup>

  <Import Project="..\Microsoft.Health.Fhir.Shared.Core\Microsoft.Health.Fhir.Shared.Core.projitems" Label="Shared" />

</Project><|MERGE_RESOLUTION|>--- conflicted
+++ resolved
@@ -16,17 +16,10 @@
     <PackageReference Include="Ensure.That" Version="9.2.0" />
     <PackageReference Include="FluentValidation" Version="8.6.1" />
     <PackageReference Include="MediatR" Version="8.0.0" />
-<<<<<<< HEAD
     <PackageReference Include="Microsoft.Extensions.Configuration.Json" Version="3.1.7" />
     <PackageReference Include="Microsoft.Extensions.Http" Version="3.1.7" />
     <PackageReference Include="Microsoft.Extensions.Logging" Version="3.1.7" />
-    <PackageReference Include="Hl7.Fhir.R5" Version="1.7.0-beta-may2020" />
-=======
-    <PackageReference Include="Microsoft.Extensions.Configuration.Json" Version="3.1.6" />
-    <PackageReference Include="Microsoft.Extensions.Http" Version="3.1.6" />
-    <PackageReference Include="Microsoft.Extensions.Logging" Version="3.1.6" />
     <PackageReference Include="Hl7.Fhir.R5" Version="1.10.0-alpha-20200811-1" />
->>>>>>> 5d05c4fc
     <PackageReference Include="System.Collections.Immutable" Version="1.7.1" />
     <PackageReference Include="System.Net.Http" Version="4.3.4" />
   </ItemGroup>

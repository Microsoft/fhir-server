﻿// -------------------------------------------------------------------------------------------------
// Copyright (c) Microsoft Corporation. All rights reserved.
// Licensed under the MIT License (MIT). See LICENSE in the repo root for license information.
// -------------------------------------------------------------------------------------------------

using System;
using System.Collections.Generic;
using System.Net;
using System.Threading.Tasks;
using EnsureThat;
using Hl7.Fhir.Model;
using MediatR;
using Microsoft.AspNetCore.Mvc;
using Microsoft.Extensions.Logging;
using Microsoft.Extensions.Options;
using Microsoft.Health.Api.Features.Audit;
using Microsoft.Health.Fhir.Api.Configs;
using Microsoft.Health.Fhir.Api.Features.ActionResults;
using Microsoft.Health.Fhir.Api.Features.Filters;
using Microsoft.Health.Fhir.Api.Features.Headers;
using Microsoft.Health.Fhir.Api.Features.Routing;
using Microsoft.Health.Fhir.Core.Configs;
using Microsoft.Health.Fhir.Core.Exceptions;
using Microsoft.Health.Fhir.Core.Extensions;
using Microsoft.Health.Fhir.Core.Features;
using Microsoft.Health.Fhir.Core.Features.Context;
using Microsoft.Health.Fhir.Core.Features.Operations;
using Microsoft.Health.Fhir.Core.Features.Operations.Export;
using Microsoft.Health.Fhir.Core.Features.Routing;
using Microsoft.Health.Fhir.Core.Messages.Export;
using Microsoft.Health.Fhir.Core.Models;
using Microsoft.Health.Fhir.ValueSets;

namespace Microsoft.Health.Fhir.Api.Controllers
{
    [ServiceFilter(typeof(AuditLoggingFilterAttribute))]
    [ServiceFilter(typeof(OperationOutcomeExceptionFilterAttribute))]
    public class ExportController : Controller
    {
        private static readonly List<string> SupportedOutputFormats = new List<string>(new string[] { "application/fhir+ndjson", "application/ndjson", "ndjson" });
        /*
         * We are currently hardcoding the routing attribute to be specific to Export and
         * get forwarded to this controller. As we add more operations we would like to resolve
         * the routes in a more dynamic manner. One way would be to use a regex route constraint
         * - eg: "{operation:regex(^\\$([[a-zA-Z]]+))}" - and use the appropriate operation handler.
         * Another way would be to use the capability statement to dynamically determine what operations
         * are supported.
         * It would be easier to determine what pattern to follow once we have built support for a couple
         * of operations. Then we can refactor this controller accordingly.
         */

        private readonly IMediator _mediator;
        private readonly IFhirRequestContextAccessor _fhirRequestContextAccessor;
        private readonly IUrlResolver _urlResolver;
        private readonly ExportJobConfiguration _exportConfig;
        private readonly FeatureConfiguration _features;
        private readonly ILogger<ExportController> _logger;

        public ExportController(
            IMediator mediator,
            IFhirRequestContextAccessor fhirRequestContextAccessor,
            IUrlResolver urlResolver,
            IOptions<OperationsConfiguration> operationsConfig,
            IOptions<FeatureConfiguration> features,
            ILogger<ExportController> logger)
        {
            EnsureArg.IsNotNull(mediator, nameof(mediator));
            EnsureArg.IsNotNull(fhirRequestContextAccessor, nameof(fhirRequestContextAccessor));
            EnsureArg.IsNotNull(urlResolver, nameof(urlResolver));
            EnsureArg.IsNotNull(operationsConfig?.Value?.Export, nameof(operationsConfig));
            EnsureArg.IsNotNull(features?.Value, nameof(features));
            EnsureArg.IsNotNull(logger, nameof(logger));

            _mediator = mediator;
            _fhirRequestContextAccessor = fhirRequestContextAccessor;
            _urlResolver = urlResolver;
            _exportConfig = operationsConfig.Value.Export;
            _features = features.Value;
            _logger = logger;
        }

        [HttpGet]
        [Route(KnownRoutes.Export)]
        [ServiceFilter(typeof(ValidateExportRequestFilterAttribute))]
        [AuditEventType(AuditEventSubType.Export)]
        public async Task<IActionResult> Export(
            [FromQuery(Name = KnownQueryParameterNames.OutputFormat)] string outputFormat,
            [FromQuery(Name = KnownQueryParameterNames.Since)] PartialDateTime since,
            [FromQuery(Name = KnownQueryParameterNames.Type)] string resourceType,
            [FromQuery(Name = KnownQueryParameterNames.Container)] string containerName,
            [FromQuery(Name = KnownQueryParameterNames.AnonymizationConfigurationLocation)] string anonymizationConfigLocation,
            [FromQuery(Name = KnownQueryParameterNames.AnonymizationConfigurationFileEtag)] string anonymizationConfigFileETag)
        {
            CheckIfExportIsEnabled();
<<<<<<< HEAD
            CheckOutputFormat(outputFormat);
            return await SendExportRequest(ExportJobType.All, since, resourceType, containerName: containerName);
=======

            if (!string.IsNullOrWhiteSpace(anonymizationConfigLocation) || !string.IsNullOrWhiteSpace(anonymizationConfigFileETag))
            {
                CheckIfAnonymizedExportIsEnabled();
            }

            return await SendExportRequest(ExportJobType.All, since, resourceType, containerName: containerName, anonymizationConfigLocation: anonymizationConfigLocation, anonymizationConfigFileETag: anonymizationConfigFileETag);
>>>>>>> 6581297d
        }

        [HttpGet]
        [Route(KnownRoutes.ExportResourceType)]
        [ServiceFilter(typeof(ValidateExportRequestFilterAttribute))]
        [AuditEventType(AuditEventSubType.Export)]
        public async Task<IActionResult> ExportResourceType(
            [FromQuery(Name = KnownQueryParameterNames.OutputFormat)] string outputFormat,
            [FromQuery(Name = KnownQueryParameterNames.Since)] PartialDateTime since,
            [FromQuery(Name = KnownQueryParameterNames.Type)] string resourceType,
            [FromQuery(Name = KnownQueryParameterNames.Container)] string containerName,
            string typeParameter)
        {
            CheckIfExportIsEnabled();
            CheckOutputFormat(outputFormat);

            // Export by ResourceType is supported only for Patient resource type.
            if (!string.Equals(typeParameter, ResourceType.Patient.ToString(), StringComparison.Ordinal))
            {
                throw new RequestNotValidException(string.Format(Resources.UnsupportedResourceType, typeParameter));
            }

            return await SendExportRequest(ExportJobType.Patient, since, resourceType, containerName: containerName);
        }

        [HttpGet]
        [Route(KnownRoutes.ExportResourceTypeById)]
        [ServiceFilter(typeof(ValidateExportRequestFilterAttribute))]
        [AuditEventType(AuditEventSubType.Export)]
        public async Task<IActionResult> ExportResourceTypeById(
            [FromQuery(Name = KnownQueryParameterNames.OutputFormat)] string outputFormat,
            [FromQuery(Name = KnownQueryParameterNames.Since)] PartialDateTime since,
            [FromQuery(Name = KnownQueryParameterNames.Type)] string resourceType,
            [FromQuery(Name = KnownQueryParameterNames.Container)] string containerName,
            string typeParameter,
            string idParameter)
        {
            CheckIfExportIsEnabled();
            CheckOutputFormat(outputFormat);

            // Export by ResourceTypeId is supported only for Group resource type.
            if (!string.Equals(typeParameter, ResourceType.Group.ToString(), StringComparison.Ordinal) || string.IsNullOrEmpty(idParameter))
            {
                throw new RequestNotValidException(string.Format(Resources.UnsupportedResourceType, typeParameter));
            }

            return await SendExportRequest(ExportJobType.Group, since, resourceType, idParameter, containerName);
        }

        [HttpGet]
        [Route(KnownRoutes.ExportJobLocation, Name = RouteNames.GetExportStatusById)]
        [AuditEventType(AuditEventSubType.Export)]
        public async Task<IActionResult> GetExportStatusById(string idParameter)
        {
            var getExportResult = await _mediator.GetExportStatusAsync(
                _fhirRequestContextAccessor.FhirRequestContext.Uri,
                idParameter,
                HttpContext.RequestAborted);

            // If the job is complete, we need to return 200 along with the completed data to the client.
            // Else we need to return 202 - Accepted.
            ExportResult exportActionResult;
            if (getExportResult.StatusCode == HttpStatusCode.OK)
            {
                exportActionResult = ExportResult.Ok(getExportResult.JobResult);
                exportActionResult.SetContentTypeHeader(OperationsConstants.ExportContentTypeHeaderValue);
            }
            else
            {
                exportActionResult = ExportResult.Accepted();
            }

            return exportActionResult;
        }

        [HttpDelete]
        [Route(KnownRoutes.ExportJobLocation, Name = RouteNames.CancelExport)]
        [AuditEventType(AuditEventSubType.Export)]
        public async Task<IActionResult> CancelExport(string idParameter)
        {
            CancelExportResponse response = await _mediator.CancelExportAsync(idParameter, HttpContext.RequestAborted);

            return new ExportResult(response.StatusCode);
        }

        private async Task<IActionResult> SendExportRequest(ExportJobType exportType, PartialDateTime since, string resourceType = null, string groupId = null, string containerName = null, string anonymizationConfigLocation = null, string anonymizationConfigFileETag = null)
        {
            CreateExportResponse response = await _mediator.ExportAsync(_fhirRequestContextAccessor.FhirRequestContext.Uri, exportType, resourceType, since, groupId, containerName, anonymizationConfigLocation, anonymizationConfigFileETag, HttpContext.RequestAborted);

            var exportResult = ExportResult.Accepted();
            exportResult.SetContentLocationHeader(_urlResolver, OperationsConstants.Export, response.JobId);
            return exportResult;
        }

        private void CheckIfExportIsEnabled()
        {
            if (!_exportConfig.Enabled)
            {
                throw new RequestNotValidException(string.Format(Resources.OperationNotEnabled, OperationsConstants.Export));
            }
        }

<<<<<<< HEAD
        private static void CheckOutputFormat(string outputFormat)
        {
            if (!(string.IsNullOrWhiteSpace(outputFormat) || SupportedOutputFormats.Contains(outputFormat)))
            {
                throw new RequestNotValidException(Resources.InvalidOutputFormat);
=======
        private void CheckIfAnonymizedExportIsEnabled()
        {
            if (!_features.SupportsAnonymizedExport)
            {
                throw new RequestNotValidException(string.Format(Resources.OperationNotEnabled, OperationsConstants.AnonymizedExport));
>>>>>>> 6581297d
            }
        }
    }
}<|MERGE_RESOLUTION|>--- conflicted
+++ resolved
@@ -92,10 +92,7 @@
             [FromQuery(Name = KnownQueryParameterNames.AnonymizationConfigurationFileEtag)] string anonymizationConfigFileETag)
         {
             CheckIfExportIsEnabled();
-<<<<<<< HEAD
             CheckOutputFormat(outputFormat);
-            return await SendExportRequest(ExportJobType.All, since, resourceType, containerName: containerName);
-=======
 
             if (!string.IsNullOrWhiteSpace(anonymizationConfigLocation) || !string.IsNullOrWhiteSpace(anonymizationConfigFileETag))
             {
@@ -103,7 +100,6 @@
             }
 
             return await SendExportRequest(ExportJobType.All, since, resourceType, containerName: containerName, anonymizationConfigLocation: anonymizationConfigLocation, anonymizationConfigFileETag: anonymizationConfigFileETag);
->>>>>>> 6581297d
         }
 
         [HttpGet]
@@ -206,19 +202,19 @@
             }
         }
 
-<<<<<<< HEAD
+        private void CheckIfAnonymizedExportIsEnabled()
+        {
+            if (!_features.SupportsAnonymizedExport)
+            {
+                throw new RequestNotValidException(string.Format(Resources.OperationNotEnabled, OperationsConstants.AnonymizedExport));
+            }
+        }
+
         private static void CheckOutputFormat(string outputFormat)
         {
             if (!(string.IsNullOrWhiteSpace(outputFormat) || SupportedOutputFormats.Contains(outputFormat)))
             {
                 throw new RequestNotValidException(Resources.InvalidOutputFormat);
-=======
-        private void CheckIfAnonymizedExportIsEnabled()
-        {
-            if (!_features.SupportsAnonymizedExport)
-            {
-                throw new RequestNotValidException(string.Format(Resources.OperationNotEnabled, OperationsConstants.AnonymizedExport));
->>>>>>> 6581297d
             }
         }
     }

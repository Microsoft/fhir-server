﻿// -------------------------------------------------------------------------------------------------
// Copyright (c) Microsoft Corporation. All rights reserved.
// Licensed under the MIT License (MIT). See LICENSE in the repo root for license information.
// -------------------------------------------------------------------------------------------------

using System;
using System.Linq;
using System.Threading.Tasks;
using EnsureThat;
using Hl7.Fhir.Model;
using MediatR;
using Microsoft.AspNetCore.Mvc;
using Microsoft.Health.Api.Features.Audit;
using Microsoft.Health.Fhir.Api.Features.ActionResults;
using Microsoft.Health.Fhir.Api.Features.Filters;
using Microsoft.Health.Fhir.Api.Features.Routing;
using Microsoft.Health.Fhir.Core.Extensions;
using Microsoft.Health.Fhir.Core.Features.Persistence;
using Microsoft.Health.Fhir.Core.Messages.Operation;
using Microsoft.Health.Fhir.Core.Models;
using Microsoft.Health.Fhir.ValueSets;

namespace Microsoft.Health.Fhir.Api.Controllers
{
    [ServiceFilter(typeof(AuditLoggingFilterAttribute))]
    [ServiceFilter(typeof(OperationOutcomeExceptionFilterAttribute))]
<<<<<<< HEAD
    [ServiceFilter(typeof(ValidateFormatParametersAttribute))]
    [ServiceFilter(typeof(ValidationQueryFilterAndParameterParserAttribute))]
=======
    [ServiceFilter(typeof(ValidateContentTypeFilterAttribute))]
>>>>>>> ceaa7361
    [ValidateResourceTypeFilter(true)]
    [ValidateModelState]
    public class ValidateController : Controller
    {
        private readonly IMediator _mediator;
        private readonly ResourceDeserializer _resourceDeserializer;

        public ValidateController(IMediator mediator, ResourceDeserializer resourceDeserializer)
        {
            EnsureArg.IsNotNull(mediator, nameof(mediator));

            _mediator = mediator;
            _resourceDeserializer = resourceDeserializer;
        }

        [HttpPost]
        [Route(KnownRoutes.ValidateResourceType)]
        [AuditEventType(AuditEventSubType.Validate)]
        public async Task<IActionResult> Validate([FromBody] Resource resource, [FromQuery(Name = "profile")] string profile)
        {
            ProcessResource(ref resource, ref profile);

            Uri profileUri = GetProfile(profile);

            return await RunValidationAsync(resource.ToResourceElement(), profileUri);
        }

        private static void ProcessResource(ref Resource resource, ref string profile)
        {
            if (resource.ResourceType == ResourceType.Parameters)
            {
                var parameterResource = (Parameters)resource;
                var profileFromParameters = parameterResource.Parameter.Find(param => param.Name.Equals("profile", StringComparison.OrdinalIgnoreCase));
                if (profileFromParameters != null)
                {
                    if (profile != null)
                    {
                        throw new BadRequestException(Resources.MultipleProfilesProvided);
                    }

                    if (profileFromParameters.Value != null)
                    {
                        profile = profileFromParameters.Value.ToString();
                    }
                }

                resource = parameterResource.Parameter.Find(param => param.Name.Equals("resource", StringComparison.OrdinalIgnoreCase)).Resource;
            }
        }

        [HttpGet]
        [Route(KnownRoutes.ValidateResourceTypeById)]
        [AuditEventType(AuditEventSubType.Validate)]
        public async Task<IActionResult> ValidateById([FromRoute] string typeParameter, [FromRoute] string idParameter, [FromQuery] string profile)
        {
            Uri profileUri = GetProfile(profile);

            // Read resource from storage.
            RawResourceElement response = await _mediator.GetResourceAsync(new ResourceKey(typeParameter, idParameter), HttpContext.RequestAborted);

            // Convert it to fhir object.
            var resource = _resourceDeserializer.Deserialize(response);
            return await RunValidationAsync(resource, profileUri);
        }

        [HttpPost]
        [Route(KnownRoutes.ValidateResourceTypeById)]
        [AuditEventType(AuditEventSubType.Validate)]
        public async Task<IActionResult> ValidateByIdPost([FromBody] Resource resource, [FromRoute] string typeParameter, [FromRoute] string idParameter, [FromQuery] string profile)
        {
            ProcessResource(ref resource, ref profile);

            Uri profileUri = GetProfile(profile);
            ResourceElement resourceElement;
            if (resource == null)
            {
                // Read resource from storage.
                RawResourceElement serverResource = await _mediator.GetResourceAsync(new ResourceKey(typeParameter, idParameter), HttpContext.RequestAborted);

                // Convert it to fhir object.
                resourceElement = _resourceDeserializer.Deserialize(serverResource);
            }
            else
            {
                resourceElement = resource.ToResourceElement();
            }

            return await RunValidationAsync(resourceElement, profileUri);
        }

        private async Task<IActionResult> RunValidationAsync(ResourceElement resource, Uri profile)
        {
            var response = await _mediator.Send<ValidateOperationResponse>(new ValidateOperationRequest(resource, profile));
            return FhirResult.Create(new OperationOutcome { Issue = response.Issues.Select(x => x.ToPoco()).ToList() }.ToResourceElement());
        }

        private static Uri GetProfile(string profile)
        {
            if (!string.IsNullOrEmpty(profile))
            {
                try
                {
                    return new Uri(profile);
                }
                catch
                {
                    throw new BadRequestException(string.Format(Resources.ProfileIsInvalid, profile));
                }
            }

            return null;
        }
    }
}<|MERGE_RESOLUTION|>--- conflicted
+++ resolved
@@ -24,12 +24,7 @@
 {
     [ServiceFilter(typeof(AuditLoggingFilterAttribute))]
     [ServiceFilter(typeof(OperationOutcomeExceptionFilterAttribute))]
-<<<<<<< HEAD
     [ServiceFilter(typeof(ValidateFormatParametersAttribute))]
-    [ServiceFilter(typeof(ValidationQueryFilterAndParameterParserAttribute))]
-=======
-    [ServiceFilter(typeof(ValidateContentTypeFilterAttribute))]
->>>>>>> ceaa7361
     [ValidateResourceTypeFilter(true)]
     [ValidateModelState]
     public class ValidateController : Controller

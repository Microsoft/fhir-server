--- conflicted
+++ resolved
@@ -109,16 +109,14 @@
                     case OperationNotImplementedException _:
                         operationOutcomeResult.StatusCode = HttpStatusCode.NotImplemented;
                         break;
-<<<<<<< HEAD
-                    case RequestEntityTooLargeException _:
-                        operationOutcomeResult.StatusCode = HttpStatusCode.RequestEntityTooLarge;
-=======
                     case NotAcceptableException _:
                         operationOutcomeResult.StatusCode = HttpStatusCode.NotAcceptable;
                         break;
                     case TransactionFailedException tfe:
                         operationOutcomeResult.StatusCode = tfe.ResponseStatusCode;
->>>>>>> c6c97df2
+                        break;
+                    case RequestEntityTooLargeException _:
+                        operationOutcomeResult.StatusCode = HttpStatusCode.RequestEntityTooLarge;
                         break;
                 }
 

﻿// -------------------------------------------------------------------------------------------------
// Copyright (c) Microsoft Corporation. All rights reserved.
// Licensed under the MIT License (MIT). See LICENSE in the repo root for license information.
// -------------------------------------------------------------------------------------------------

using System;
using System.IO;
using System.Linq;
using System.Text;
using System.Xml;
using EnsureThat;
using Hl7.Fhir.Model;
using Hl7.Fhir.Serialization;
using Microsoft.AspNetCore.Http;
using Microsoft.AspNetCore.Mvc.Formatters;
using Microsoft.Extensions.Logging;
using Microsoft.Health.Fhir.Api.Features.ContentTypes;
using Microsoft.Health.Fhir.Core.Extensions;
using Microsoft.Health.Fhir.Core.Features.Persistence;
using Microsoft.Health.Fhir.Core.Models;
using Microsoft.Health.Fhir.Shared.Core.Features.Search;
using Task = System.Threading.Tasks.Task;

namespace Microsoft.Health.Fhir.Api.Features.Formatters
{
    internal class FhirXmlOutputFormatter : TextOutputFormatter
    {
        private readonly FhirXmlSerializer _fhirXmlSerializer;
        private readonly ILogger<FhirXmlOutputFormatter> _logger;
        private readonly ResourceDeserializer _deserializer;

        public FhirXmlOutputFormatter(FhirXmlSerializer fhirXmlSerializer, ResourceDeserializer deserializer, ILogger<FhirXmlOutputFormatter> logger)
        {
            EnsureArg.IsNotNull(fhirXmlSerializer, nameof(fhirXmlSerializer));
            EnsureArg.IsNotNull(deserializer, nameof(deserializer));

            _fhirXmlSerializer = fhirXmlSerializer;
            _logger = logger;
            _deserializer = deserializer;

            SupportedEncodings.Add(Encoding.UTF8);
            SupportedEncodings.Add(Encoding.Unicode);

            SupportedMediaTypes.Add(KnownContentTypes.XmlContentType);
            SupportedMediaTypes.Add(KnownMediaTypeHeaderValues.ApplicationXml);
            SupportedMediaTypes.Add(KnownMediaTypeHeaderValues.TextXml);
            SupportedMediaTypes.Add(KnownMediaTypeHeaderValues.ApplicationAnyXmlSyntax);
        }

        protected override bool CanWriteType(Type type)
        {
            EnsureArg.IsNotNull(type, nameof(type));

            return typeof(Resource).IsAssignableFrom(type) || typeof(RawResourceElement).IsAssignableFrom(type);
        }

        public override Task WriteResponseBodyAsync(OutputFormatterWriteContext context, Encoding selectedEncoding)
        {
            EnsureArg.IsNotNull(context, nameof(context));
            EnsureArg.IsNotNull(selectedEncoding, nameof(selectedEncoding));

            context.HttpContext.AllowSynchronousIO();

            Resource resourceObject = null;
            if (typeof(RawResourceElement).IsAssignableFrom(context.ObjectType))
            {
                resourceObject = _deserializer.Deserialize(context.Object as RawResourceElement).ToPoco<Resource>();
            }
            else if (typeof(Hl7.Fhir.Model.Bundle).IsAssignableFrom(context.ObjectType))
            {
                // Need to set Resource property for resources in entries
                var bundle = context.Object as Hl7.Fhir.Model.Bundle;

                foreach (var entry in bundle.Entry.Where(x => x is RawBundleEntryComponent))
                {
                    var rawResource = entry as RawBundleEntryComponent;
                    entry.Resource = _deserializer.Deserialize(rawResource.ResourceElement).ToPoco<Resource>();
                }

                resourceObject = bundle;
            }
            else
            {
                resourceObject = (Resource)context.Object;
            }

            HttpResponse response = context.HttpContext.Response;
            using (TextWriter textWriter = context.WriterFactory(response.Body, selectedEncoding))
            using (var writer = new XmlTextWriter(textWriter))
            {
                if (context.HttpContext.GetIsPretty())
                {
                    writer.Formatting = Formatting.Indented;
                }

<<<<<<< HEAD
                _fhirXmlSerializer.Serialize(resourceObject, writer, context.HttpContext.GetSummaryType(_logger));
=======
                _fhirXmlSerializer.Serialize((Resource)context.Object, writer, context.HttpContext.GetSummaryType(_logger), elements: context.HttpContext.GetElementsSearchParameter(_logger));
>>>>>>> 8d574142
            }

            return Task.CompletedTask;
        }
    }
}<|MERGE_RESOLUTION|>--- conflicted
+++ resolved
@@ -93,11 +93,7 @@
                     writer.Formatting = Formatting.Indented;
                 }
 
-<<<<<<< HEAD
-                _fhirXmlSerializer.Serialize(resourceObject, writer, context.HttpContext.GetSummaryType(_logger));
-=======
-                _fhirXmlSerializer.Serialize((Resource)context.Object, writer, context.HttpContext.GetSummaryType(_logger), elements: context.HttpContext.GetElementsSearchParameter(_logger));
->>>>>>> 8d574142
+                _fhirXmlSerializer.Serialize(resourceObject, writer, context.HttpContext.GetSummaryType(_logger), elements: context.HttpContext.GetElementsSearchParameter(_logger));
             }
 
             return Task.CompletedTask;

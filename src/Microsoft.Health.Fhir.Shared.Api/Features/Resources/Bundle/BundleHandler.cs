--- conflicted
+++ resolved
@@ -32,11 +32,8 @@
 using Microsoft.Health.Fhir.Core.Features.Context;
 using Microsoft.Health.Fhir.Core.Features.Persistence;
 using Microsoft.Health.Fhir.Core.Messages.Bundle;
-<<<<<<< HEAD
 using static Hl7.Fhir.Model.Bundle;
-=======
 using Microsoft.Health.Fhir.Core.Models;
->>>>>>> 1e48069c
 using Task = System.Threading.Tasks.Task;
 
 namespace Microsoft.Health.Fhir.Api.Features.Resources.Bundle
@@ -53,13 +50,10 @@
         private readonly IHttpAuthenticationFeature _httpAuthenticationFeature;
         private readonly IRouter _router;
         private readonly IServiceProvider _requestServices;
-<<<<<<< HEAD
         private int _requestCount;
-=======
         private readonly ITransactionHandler _transactionHandler;
         private readonly IBundleHttpContextAccessor _bundleHttpContextAccessor;
         private readonly ILogger<BundleHandler> _logger;
->>>>>>> 1e48069c
 
         public BundleHandler(IHttpContextAccessor httpContextAccessor, IFhirRequestContextAccessor fhirRequestContextAccessor, FhirJsonSerializer fhirJsonSerializer, FhirJsonParser fhirJsonParser, ITransactionHandler transactionHandler, IBundleHttpContextAccessor bundleHttpContextAccessor, ILogger<BundleHandler> logger)
         {

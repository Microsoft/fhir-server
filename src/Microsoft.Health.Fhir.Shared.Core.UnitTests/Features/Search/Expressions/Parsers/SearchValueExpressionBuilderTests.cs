﻿// -------------------------------------------------------------------------------------------------
// Copyright (c) Microsoft Corporation. All rights reserved.
// Licensed under the MIT License (MIT). See LICENSE in the repo root for license information.
// -------------------------------------------------------------------------------------------------

using System;
using System.Collections.Generic;
using System.Linq;
using Hl7.Fhir.Model;
using Microsoft.Health.Core.Internal;
using Microsoft.Health.Fhir.Core.Extensions;
using Microsoft.Health.Fhir.Core.Features.Definition;
using Microsoft.Health.Fhir.Core.Features.Search;
using Microsoft.Health.Fhir.Core.Features.Search.Expressions;
using Microsoft.Health.Fhir.Core.Features.Search.Expressions.Parsers;
using Microsoft.Health.Fhir.Core.Features.Search.SearchValues;
using Microsoft.Health.Fhir.Core.Models;
using Microsoft.Health.Fhir.ValueSets;
using Microsoft.Health.Test.Utilities;
using NSubstitute;
using Xunit;
using static Microsoft.Health.Fhir.Core.UnitTests.Features.Search.SearchExpressionTestHelper;
using Expression=Microsoft.Health.Fhir.Core.Features.Search.Expressions.Expression;
using SearchParamType = Hl7.Fhir.Model.SearchParamType;

namespace Microsoft.Health.Fhir.Core.UnitTests.Features.Search.Expressions.Parsers
{
    public class SearchValueExpressionBuilderTests
    {
        private const string DefaultParamName = "param";
        private static readonly Uri BaseUrl = new Uri("http://localhost/");

        private readonly ISearchParameterDefinitionManager _searchParameterDefinitionManager = Substitute.For<ISearchParameterDefinitionManager>();
        private readonly IReferenceSearchValueParser _referenceSearchValueParser = Substitute.For<IReferenceSearchValueParser>();

        private readonly SearchParameterExpressionParser _parser;

        public SearchValueExpressionBuilderTests()
        {
            _parser = new SearchParameterExpressionParser(_referenceSearchValueParser);
        }

        public static IEnumerable<object[]> GetNonEqualSearchComparatorAsMemberData()
        {
            return GetEnumAsMemberData<SearchComparator>(comparator => comparator != SearchComparator.Eq);
        }

        public static IEnumerable<object[]> GetNoneTokenSearchParamTypeAsMemberData()
        {
            return GetEnumAsMemberData<SearchParamType>(t => t != SearchParamType.Token);
        }

        public static IEnumerable<object[]> GetAllModifiersExceptMissing()
        {
            return Enum.GetValues(typeof(SearchModifierCode))
                .Cast<SearchModifierCode>()
                .Where(modifier => modifier != SearchModifierCode.Missing)
                .Select(modifier => new object[] { new SearchModifier(modifier, modifier == SearchModifierCode.Type ? ResourceType.Patient.ToString() : null) });
        }

        public static IEnumerable<object[]> GetAllModifiersExceptMissingOrType()
        {
            return Enum.GetValues(typeof(SearchModifierCode))
                .Cast<SearchModifierCode>()
                .Where(modifier => modifier != SearchModifierCode.Missing && modifier != SearchModifierCode.Type)
                .Select(modifier => new object[] { new SearchModifier(modifier) });
        }

        [Theory]
        [InlineData("true", true)]
        [InlineData("false", false)]
        public void GivenMissingModifierIsSpecified_WhenBuilt_ThenMissingExpressionShouldBeCreated(string isMissingString, bool expectedIsMissing)
        {
            Expression expression = _parser.Parse(
                CreateSearchParameter(SearchParamType.String),
                new SearchModifier(SearchModifierCode.Missing),
                isMissingString);

            ValidateMissingParamExpression(expression, DefaultParamName, expectedIsMissing);
        }

        [Fact]
        public void GivenMissingModifierWithAnInvalidValue_WhenBuilding_ThenInvalidSearchOperationExceptionShouldBeThrown()
        {
            Assert.Throws<InvalidSearchOperationException>(
                () => _parser.Parse(CreateSearchParameter(SearchParamType.String), new SearchModifier(SearchModifierCode.Missing), "test"));
        }

        [Fact]
        public void GivenMultipleValues_WhenBuilding_ThenCorrectExpressionShouldBeCreated()
        {
            const string value1 = "value1";
            const string value2 = "value2";
            string value = $"{value1},{value2}";

            // Parse the expression.
            Validate(
                CreateSearchParameter(SearchParamType.String),
                null,
                value,
                e => ValidateMultiaryExpression(
                    e,
                    MultiaryOperator.Or,
                    nestedExpression => ValidateStringExpression(nestedExpression, FieldName.String, StringOperator.StartsWith, value1, true),
                    nestedExpression => ValidateStringExpression(nestedExpression, FieldName.String, StringOperator.StartsWith, value2, true)));
        }

        [Theory]
        [InlineData(SearchParamType.Date, "lt2018,2019")]
        [InlineData(SearchParamType.Number, "gt10,11")]
        [InlineData(SearchParamType.Quantity, "ne15|s|c,5|s|c")]
        public void GivenMultipleValuesWithPrefix_WhenBuilding_ThenInvalidSearchOperationExceptionShouldBeThrown(SearchParamType searchParameterType, string value)
        {
            // Parse the expression.
            Assert.Throws<InvalidSearchOperationException>(() => _parser.Parse(
                CreateSearchParameter(searchParameterType),
                null,
                value));
        }

        [Fact]
        public void GivenACompositeExceedingNumberOfComponents_WhenBuilt_ThenInvalidSearchOperationExceptionShouldBeThrown()
        {
            SearchParameterComponentInfo[] components = new[] { new SearchParameterComponentInfo() };
            var searchParameter1 = new SearchParameterInfo(
                DefaultParamName,
                Microsoft.Health.Fhir.ValueSets.SearchParamType.Composite,
                components: components);
            SearchParameterInfo searchParameter = searchParameter1;

            Assert.Throws<InvalidSearchOperationException>(() => _parser.Parse(searchParameter, null, "a$b$c"));
        }

        [Fact]
        public void GivenACompositeWithVariousTypes_WhenBuilt_ThenCorrectExpressionShouldBeCreated()
        {
            const string system = "system";
            const string code = "code";
            const decimal quantity = 10;
            const string quantitySystem = "quantity-system";
            const string quantityCode = "quantity-code";

            var codeUri = new Uri("http://code");
            var quantityUri = new Uri("http://quantity");

            SearchParameterComponentInfo[] components =
            {
                new SearchParameterComponentInfo(codeUri) { ResolvedSearchParameter = new SearchParameterInfo("code", ValueSets.SearchParamType.Token) },
                new SearchParameterComponentInfo(quantityUri) { ResolvedSearchParameter = new SearchParameterInfo("quantity", ValueSets.SearchParamType.Quantity) },
            };

            SearchParameterInfo searchParameter = new SearchParameterInfo(
                DefaultParamName,
                Microsoft.Health.Fhir.ValueSets.SearchParamType.Composite,
                components: components);

            Validate(
                searchParameter,
                null,
                $"{system}|{code}${quantity}|{quantitySystem}|{quantityCode}",
                outer => ValidateMultiaryExpression(
                    outer,
                    MultiaryOperator.And,
                    e => ValidateMultiaryExpression(
                        e,
                        MultiaryOperator.And,
                        se => ValidateStringExpression(se, FieldName.TokenSystem, StringOperator.Equals, system, false),
                        se => ValidateStringExpression(se, FieldName.TokenCode, StringOperator.Equals, code, false)),
                    e => ValidateMultiaryExpression(
                        e,
                        MultiaryOperator.And,
                        e1 => ValidateStringExpression(e1, FieldName.QuantitySystem, StringOperator.Equals, quantitySystem, false),
                        e1 => ValidateStringExpression(e1, FieldName.QuantityCode, StringOperator.Equals, quantityCode, false),
                        e1 => ValidateMultiaryExpression(
                            e1,
                            MultiaryOperator.And,
                            e2 => ValidateBinaryExpression(e2, FieldName.Quantity, BinaryOperator.GreaterThanOrEqual, 9.5m),
                            e2 => ValidateBinaryExpression(e2, FieldName.Quantity, BinaryOperator.LessThanOrEqual, 10.5m)))));
        }

        [Fact]
        public void GivenACompositeWithIndividualPrefix_WhenBuilt_ThenCorrectExpressionShouldBeCreated()
        {
            const string quantitySystem1 = "qs1";
            const string quantityCode1 = "qc1";
            const decimal quantity1 = 10m;
            const string quantitySystem2 = "qs2";
            const string quantityCode2 = "qc2";
            const decimal quantity2 = 25.3m;

            var quantityUri = new Uri("http://quantity");

            SearchParameterComponentInfo[] components =
            {
                new SearchParameterComponentInfo(quantityUri) { ResolvedSearchParameter = new SearchParameterInfo("quantity", ValueSets.SearchParamType.Quantity) },
                new SearchParameterComponentInfo(quantityUri) { ResolvedSearchParameter = new SearchParameterInfo("quantity", ValueSets.SearchParamType.Quantity) },
            };

            SearchParameterInfo searchParameter = new SearchParameterInfo(
                DefaultParamName,
                Microsoft.Health.Fhir.ValueSets.SearchParamType.Composite,
                components: components);

            Validate(
                searchParameter,
                null,
                $"gt{quantity1}|{quantitySystem1}|{quantityCode1}$le{quantity2}|{quantitySystem2}|{quantityCode2}",
                outer => ValidateMultiaryExpression(
                    outer,
                    MultiaryOperator.And,
                    e => ValidateMultiaryExpression(
                        e,
                        MultiaryOperator.And,
                        e1 => ValidateStringExpression(e1, FieldName.QuantitySystem, StringOperator.Equals, quantitySystem1, false),
                        e1 => ValidateStringExpression(e1, FieldName.QuantityCode, StringOperator.Equals, quantityCode1, false),
                        e1 => ValidateBinaryExpression(e1, FieldName.Quantity, BinaryOperator.GreaterThan, quantity1)),
                    e => ValidateMultiaryExpression(
                        e,
                        MultiaryOperator.And,
                        e1 => ValidateStringExpression(e1, FieldName.QuantitySystem, StringOperator.Equals, quantitySystem2, false),
                        e1 => ValidateStringExpression(e1, FieldName.QuantityCode, StringOperator.Equals, quantityCode2, false),
                        e1 => ValidateBinaryExpression(e1, FieldName.Quantity, BinaryOperator.LessThanOrEqual, quantity2))));
        }

        [Theory]
        [MemberData(nameof(GetAllModifiersExceptMissing))]
        public void GivenACompositeWithInvalidModifier_WhenBuilding_ThenInvalidSearchOperationExceptionShouldBeThrown(SearchModifier modifier)
        {
            var quantityUri = new Uri("http://quantity");

            SearchParameterComponentInfo[] components = new[] { new SearchParameterComponentInfo(quantityUri), new SearchParameterComponentInfo(quantityUri) };
            var searchParameter1 = new SearchParameterInfo(
                DefaultParamName,
                Microsoft.Health.Fhir.ValueSets.SearchParamType.Composite,
                components: components);
            SearchParameterInfo searchParameter = searchParameter1;

            _searchParameterDefinitionManager.GetSearchParameter(quantityUri).Returns(
                new SearchParameter
                {
                    Name = "quantity",
                    Type = SearchParamType.Quantity,
                }.ToInfo());

            Assert.Throws<InvalidSearchOperationException>(
                () => _parser.Parse(CreateSearchParameter(SearchParamType.Composite), modifier, "10|s|c$10|s|c"));
        }

        [Theory]
        [InlineData("2018")]
        [InlineData("2018-02")]
        [InlineData("2018-02-01")]
        [InlineData("2018-02-01T10:00")]
        [InlineData("2018-02-01T10:00-07:00")]
        public void GivenADateWithNoComparator_WhenBuilt_ThenCorrectExpressionShouldBeCreated(string input)
        {
            var partialDateTime = PartialDateTime.Parse(input);
            var dateTimeSearchValue = new DateTimeSearchValue(partialDateTime);

            Validate(
                CreateSearchParameter(SearchParamType.Date),
                null,
                input,
                e => ValidateMultiaryExpression(
                    e,
                    MultiaryOperator.And,
                    e1 => ValidateDateTimeBinaryOperatorExpression(e1, FieldName.DateTimeStart, BinaryOperator.GreaterThanOrEqual, dateTimeSearchValue.Start),
                    e1 => ValidateDateTimeBinaryOperatorExpression(e1, FieldName.DateTimeEnd, BinaryOperator.LessThanOrEqual, dateTimeSearchValue.End)));
        }

        [Theory]
        [InlineData("2018")]
        [InlineData("2018-02")]
        [InlineData("2018-02-01")]
        [InlineData("2018-02-01T10:00")]
        [InlineData("2018-02-01T10:00-07:00")]
        public void GivenADateWithEqComparator_WhenBuilt_ThenCorrectExpressionShouldBeCreated(string dateTimeInput)
        {
            var partialDateTime = PartialDateTime.Parse(dateTimeInput);
            var dateTimeSearchValue = new DateTimeSearchValue(partialDateTime);

            Validate(
                CreateSearchParameter(SearchParamType.Date),
                null,
                "eq" + dateTimeInput,
                e => ValidateMultiaryExpression(
                    e,
                    MultiaryOperator.And,
                    e1 => ValidateDateTimeBinaryOperatorExpression(e1, FieldName.DateTimeStart, BinaryOperator.GreaterThanOrEqual, dateTimeSearchValue.Start),
                    e1 => ValidateDateTimeBinaryOperatorExpression(e1, FieldName.DateTimeEnd, BinaryOperator.LessThanOrEqual, dateTimeSearchValue.End)));
        }

        [Theory]
        [InlineData("2018")]
        [InlineData("2018-02")]
        [InlineData("2018-02-01")]
        [InlineData("2018-02-01T10:00")]
        [InlineData("2018-02-01T10:00-07:00")]
        public void GivenADateWithNeComparator_WhenBuilt_ThenCorrectExpressionShouldBeCreated(string dateTimeInput)
        {
            var partialDateTime = PartialDateTime.Parse(dateTimeInput);
            var dateTimeSearchValue = new DateTimeSearchValue(partialDateTime);

            Validate(
                CreateSearchParameter(SearchParamType.Date),
                null,
                "ne" + dateTimeInput,
                e => ValidateMultiaryExpression(
                    e,
                    MultiaryOperator.Or,
                    e1 => ValidateDateTimeBinaryOperatorExpression(e1, FieldName.DateTimeStart, BinaryOperator.LessThan, dateTimeSearchValue.Start),
                    e2 => ValidateDateTimeBinaryOperatorExpression(e2, FieldName.DateTimeEnd, BinaryOperator.GreaterThan, dateTimeSearchValue.End)));
        }

        [Theory]
        [InlineData("lt", "2018", FieldName.DateTimeStart, BinaryOperator.LessThan, true)]
        [InlineData("lt", "2018-02", FieldName.DateTimeStart, BinaryOperator.LessThan, true)]
        [InlineData("lt", "2018-02-01", FieldName.DateTimeStart, BinaryOperator.LessThan, true)]
        [InlineData("lt", "2018-02-01T10:00", FieldName.DateTimeStart, BinaryOperator.LessThan, true)]
        [InlineData("lt", "2018-02-01T10:00-07:00", FieldName.DateTimeStart, BinaryOperator.LessThan, true)]
        [InlineData("gt", "2018", FieldName.DateTimeEnd, BinaryOperator.GreaterThan, false)]
        [InlineData("gt", "2018-02", FieldName.DateTimeEnd, BinaryOperator.GreaterThan, false)]
        [InlineData("gt", "2018-02-01", FieldName.DateTimeEnd, BinaryOperator.GreaterThan, false)]
        [InlineData("gt", "2018-02-01T10:00", FieldName.DateTimeEnd, BinaryOperator.GreaterThan, false)]
        [InlineData("gt", "2018-02-01T10:00-07:00", FieldName.DateTimeEnd, BinaryOperator.GreaterThan, false)]
        [InlineData("le", "2018", FieldName.DateTimeStart, BinaryOperator.LessThanOrEqual, false)]
        [InlineData("le", "2018-02", FieldName.DateTimeStart, BinaryOperator.LessThanOrEqual, false)]
        [InlineData("le", "2018-02-01", FieldName.DateTimeStart, BinaryOperator.LessThanOrEqual, false)]
        [InlineData("le", "2018-02-01T10:00", FieldName.DateTimeStart, BinaryOperator.LessThanOrEqual, false)]
        [InlineData("le", "2018-02-01T10:00-07:00", FieldName.DateTimeStart, BinaryOperator.LessThanOrEqual, false)]
        [InlineData("ge", "2018", FieldName.DateTimeEnd, BinaryOperator.GreaterThanOrEqual, true)]
        [InlineData("ge", "2018-02", FieldName.DateTimeEnd, BinaryOperator.GreaterThanOrEqual, true)]
        [InlineData("ge", "2018-02-01", FieldName.DateTimeEnd, BinaryOperator.GreaterThanOrEqual, true)]
        [InlineData("ge", "2018-02-01T10:00", FieldName.DateTimeEnd, BinaryOperator.GreaterThanOrEqual, true)]
        [InlineData("ge", "2018-02-01T10:00-07:00", FieldName.DateTimeEnd, BinaryOperator.GreaterThanOrEqual, true)]
        [InlineData("sa", "2018", FieldName.DateTimeStart, BinaryOperator.GreaterThan, false)]
        [InlineData("sa", "2018-02", FieldName.DateTimeStart, BinaryOperator.GreaterThan, false)]
        [InlineData("sa", "2018-02-01", FieldName.DateTimeStart, BinaryOperator.GreaterThan, false)]
        [InlineData("sa", "2018-02-01T10:00", FieldName.DateTimeStart, BinaryOperator.GreaterThan, false)]
        [InlineData("sa", "2018-02-01T10:00-07:00", FieldName.DateTimeStart, BinaryOperator.GreaterThan, false)]
        [InlineData("eb", "2018", FieldName.DateTimeEnd, BinaryOperator.LessThan, true)]
        [InlineData("eb", "2018-02", FieldName.DateTimeEnd, BinaryOperator.LessThan, true)]
        [InlineData("eb", "2018-02-01", FieldName.DateTimeEnd, BinaryOperator.LessThan, true)]
        [InlineData("eb", "2018-02-01T10:00", FieldName.DateTimeEnd, BinaryOperator.LessThan, true)]
        [InlineData("eb", "2018-02-01T10:00-07:00", FieldName.DateTimeEnd, BinaryOperator.LessThan, true)]
        public void GivenADateWithComparatorOfSingleBinaryOperator_WhenBuilt_ThenCorrectExpressionShouldBeCreated(string prefix, string dateTimeInput, FieldName fieldName, BinaryOperator binaryOperator, bool expectStartTimeValue)
        {
            var partialDateTime = PartialDateTime.Parse(dateTimeInput);
            var dateTimeSearchValue = new DateTimeSearchValue(partialDateTime);

            Validate(
                CreateSearchParameter(SearchParamType.Date),
                null,
                prefix + dateTimeInput,
                e => ValidateDateTimeBinaryOperatorExpression(
                    e,
                    fieldName,
                    binaryOperator,
                    expectStartTimeValue ? dateTimeSearchValue.Start : dateTimeSearchValue.End));
        }

        [Theory]
        [InlineData("2016", "2015-11-25T12:00:00.0000000+00:00", "2017-02-06T11:59:59.9999999+00:00")]
        [InlineData("2016-02", "2015-11-25T21:36:00.0000000+00:00", "2016-05-07T02:23:59.9999999+00:00")]
        [InlineData("2016-02-01", "2015-11-23T02:24:00.0000000+00:00", "2016-04-11T21:35:59.9999999+00:00")]
        [InlineData("2016-02-01T10:00", "2015-11-23T11:00:06.0000000+00:00", "2016-04-11T09:00:53.9999999+00:00")]
        [InlineData("2016-02-01T10:00-07:00", "2015-11-23T18:42:06.0000000+00:00", "2016-04-11T15:18:53.9999999+00:00")]
        [InlineData("2220", "2240-04-19T09:35:59.9999999+00:00", "2200-09-13T14:24:00.0000000+00:00")]
        [InlineData("2220-02", "2240-04-19T19:11:59.9999999+00:00", "2199-12-12T04:48:00.0000000+00:00")]
        [InlineData("2220-02-01", "2240-04-16T23:59:59.9999999+00:00", "2199-11-17T00:00:00.0000000+00:00")]
        [InlineData("2220-02-01T10:00", "2240-04-17T08:36:05.9999999+00:00", "2199-11-16T11:24:54.0000000+00:00")]
        [InlineData("2220-02-01T10:00-07:00", "2240-04-17T16:18:05.9999999+00:00", "2199-11-16T17:42:54.0000000+00:00")]
        public void GivenADateWithApComparator_WhenBuilt_ThenCorrectExpressionShouldBeCreated(string dateTimeInput, string expectedStartValue, string expectedEndValue)
        {
            using (Mock.Property(() => ClockResolver.UtcNowFunc, () => DateTimeOffset.Parse("2018-01-01T00:00Z")))
            {
                var partialDateTime = PartialDateTime.Parse(dateTimeInput);
                var dateTimeSearchValue = new DateTimeSearchValue(partialDateTime);

                Validate(
                    CreateSearchParameter(SearchParamType.Date),
                    null,
                    "ap" + dateTimeInput,
                    e => ValidateMultiaryExpression(
                        e,
                        MultiaryOperator.And,
                        e1 => ValidateDateTimeBinaryOperatorExpression(e1, FieldName.DateTimeStart, BinaryOperator.GreaterThanOrEqual, DateTimeOffset.Parse(expectedStartValue)),
                        e1 => ValidateDateTimeBinaryOperatorExpression(e1, FieldName.DateTimeEnd, BinaryOperator.LessThanOrEqual, DateTimeOffset.Parse(expectedEndValue))));
            }
        }

        [Theory]
        [MemberData(nameof(GetAllModifiersExceptMissing))]
        public void GivenADateWithInvalidModifier_WhenBuilding_ThenInvalidSearchOperationExceptionShouldBeThrown(SearchModifier modifier)
        {
            Assert.Throws<InvalidSearchOperationException>(
                () => _parser.Parse(CreateSearchParameter(SearchParamType.Date), modifier, "1980"));
        }

        [Theory]
        [InlineData("", MultiaryOperator.And, BinaryOperator.GreaterThanOrEqual, BinaryOperator.LessThanOrEqual, 14.95, 15.05)]
        [InlineData("eq", MultiaryOperator.And, BinaryOperator.GreaterThanOrEqual, BinaryOperator.LessThanOrEqual, 14.95, 15.05)]
        [InlineData("ap", MultiaryOperator.And, BinaryOperator.GreaterThanOrEqual, BinaryOperator.LessThanOrEqual, 13.45, 16.55)]
        [InlineData("ne", MultiaryOperator.Or, BinaryOperator.LessThan, BinaryOperator.GreaterThan, 14.95, 15.05)]
        public void GivenANumberWithComparatorOfMultipleBinaryOperator_WhenBuilt_ThenCorrectExpressionShouldBeCreated(
            string prefix,
            MultiaryOperator multiaryOperator,
            BinaryOperator lowerBoundOperator,
            BinaryOperator upperBoundOperator,
            decimal lowerBoundValue,
            decimal upperBoundValue)
        {
            Validate(
                CreateSearchParameter(SearchParamType.Number),
                null,
                $"{prefix}15.0",
                e => ValidateMultiaryExpression(
                    e,
                    multiaryOperator,
                    e1 => ValidateBinaryExpression(e1, FieldName.Number, lowerBoundOperator, lowerBoundValue),
                    e1 => ValidateBinaryExpression(e1, FieldName.Number, upperBoundOperator, upperBoundValue)));
        }

        [Theory]
        [InlineData("gt", BinaryOperator.GreaterThan)]
        [InlineData("ge", BinaryOperator.GreaterThanOrEqual)]
        [InlineData("lt", BinaryOperator.LessThan)]
        [InlineData("le", BinaryOperator.LessThanOrEqual)]
        [InlineData("sa", BinaryOperator.GreaterThan)]
        [InlineData("eb", BinaryOperator.LessThan)]
        public void GivenANumberWithComparatorOfSingleBinaryOperator_WhenBuilt_ThenCorrectExpressionShouldBeCreated(string prefix, BinaryOperator binaryOperator)
        {
            const decimal expected = 15.0m;

            Validate(
                CreateSearchParameter(SearchParamType.Number),
                null,
                $"{prefix}{expected}",
                e => ValidateBinaryExpression(e, FieldName.Number, binaryOperator, expected));
        }

        [Theory]
        [MemberData(nameof(GetAllModifiersExceptMissing))]
        public void GivenANumberWithInvalidModifier_WhenBuilding_ThenInvalidSearchOperationExceptionShouldBeThrown(SearchModifier modifier)
        {
            Assert.Throws<InvalidSearchOperationException>(
                () => _parser.Parse(CreateSearchParameter(SearchParamType.Number), modifier, "123"));
        }

        [Theory]
        [InlineData("", MultiaryOperator.And, BinaryOperator.GreaterThanOrEqual, BinaryOperator.LessThanOrEqual, 6.045, 6.055)]
        [InlineData("eq", MultiaryOperator.And, BinaryOperator.GreaterThanOrEqual, BinaryOperator.LessThanOrEqual, 6.045, 6.055)]
        [InlineData("ap", MultiaryOperator.And, BinaryOperator.GreaterThanOrEqual, BinaryOperator.LessThanOrEqual, 5.440, 6.66)]
        [InlineData("ne", MultiaryOperator.Or, BinaryOperator.LessThan, BinaryOperator.GreaterThan, 6.045, 6.055)]
        public void GivenAQuantityWithComparatorOfMultipleBinaryOperator_WhenBuilt_ThenCorrectExpressionShouldBeCreated(
            string prefix,
            MultiaryOperator multiaryOperator,
            BinaryOperator lowerBoundOperator,
            BinaryOperator upperBoundOperator,
            decimal lowerBoundValue,
            decimal upperBoundValue)
        {
            const string system = "system";
            const string code = "code";

            Validate(
                CreateSearchParameter(SearchParamType.Quantity),
                null,
                $"{prefix}6.05|{system}|{code}",
                e => ValidateMultiaryExpression(
                    e,
                    MultiaryOperator.And,
                    e1 => ValidateStringExpression(e1, FieldName.QuantitySystem, StringOperator.Equals, system, false),
                    e1 => ValidateStringExpression(e1, FieldName.QuantityCode, StringOperator.Equals, code, false),
                    e1 => ValidateMultiaryExpression(
                        e1,
                        multiaryOperator,
                        e2 => ValidateBinaryExpression(e2, FieldName.Quantity, lowerBoundOperator, lowerBoundValue),
                        e2 => ValidateBinaryExpression(e2, FieldName.Quantity, upperBoundOperator, upperBoundValue))));
        }

        [Theory]
        [InlineData("gt", BinaryOperator.GreaterThan)]
        [InlineData("ge", BinaryOperator.GreaterThanOrEqual)]
        [InlineData("lt", BinaryOperator.LessThan)]
        [InlineData("le", BinaryOperator.LessThanOrEqual)]
        [InlineData("sa", BinaryOperator.GreaterThan)]
        [InlineData("eb", BinaryOperator.LessThan)]
        public void GivenAQuantityWithComparatorOfSingleBinaryOperator_WhenBuilt_ThenCorrectExpressionShouldBeCreated(
            string prefix,
            BinaryOperator binaryOperator)
        {
            const string system = "system";
            const string code = "code";
            const decimal expected = 135m;

            Validate(
                CreateSearchParameter(SearchParamType.Quantity),
                null,
                $"{prefix}{expected}|{system}|{code}",
                e => ValidateMultiaryExpression(
                    e,
                    MultiaryOperator.And,
                    e1 => ValidateStringExpression(e1, FieldName.QuantitySystem, StringOperator.Equals, system, false),
                    e1 => ValidateStringExpression(e1, FieldName.QuantityCode, StringOperator.Equals, code, false),
                    e1 => ValidateBinaryExpression(e1, FieldName.Quantity, binaryOperator, expected)));
        }

        [Fact]
        public void GivenAQuantityWithEmptySystemSpecified_WhenBuilt_ThenCorrectExpressionShouldBeCreated()
        {
            const string code = "code";
            const decimal expected = 135m;

            Validate(
                CreateSearchParameter(SearchParamType.Quantity),
                null,
                $"gt{expected}||{code}",
                e => ValidateMultiaryExpression(
                    e,
                    MultiaryOperator.And,
                    e1 => ValidateStringExpression(e1, FieldName.QuantityCode, StringOperator.Equals, code, false),
                    e1 => ValidateBinaryExpression(e1, FieldName.Quantity, BinaryOperator.GreaterThan, expected)));
        }

        [Theory]
        [InlineData("")]
        [InlineData("|")]
        public void GivenAQuantityWithEmptyCodeSpecified_WhenBuilt_ThenCorrectExpressionShouldBeCreated(string suffix)
        {
            const string system = "system";
            const decimal expected = 135m;

            Validate(
                CreateSearchParameter(SearchParamType.Quantity),
                null,
                $"le{expected}|{system}{suffix}",
                e => ValidateMultiaryExpression(
                    e,
                    MultiaryOperator.And,
                    e1 => ValidateStringExpression(e1, FieldName.QuantitySystem, StringOperator.Equals, system, false),
                    e1 => ValidateBinaryExpression(e1, FieldName.Quantity, BinaryOperator.LessThanOrEqual, expected)));
        }

        [Fact]
        public void GivenAQuantityWithEmptySystemAndCodeSpecified_WhenBuilt_ThenCorrectExpressionShouldBeCreated()
        {
            const decimal expected = 135m;

            Validate(
                CreateSearchParameter(SearchParamType.Quantity),
                null,
                $"gt{expected}",
                e => ValidateBinaryExpression(e, FieldName.Quantity, BinaryOperator.GreaterThan, expected));
        }

        [Theory]
        [MemberData(nameof(GetAllModifiersExceptMissing))]
        public void GivenAQuantityWithInvalidModifier_WhenBuilding_ThenInvalidSearchOperationExceptionShouldBeThrown(SearchModifier modifier)
        {
            Assert.Throws<InvalidSearchOperationException>(
                () => _parser.Parse(CreateSearchParameter(SearchParamType.Quantity), modifier, "1"));
        }

        [Fact]
        public void GivenAReferenceUsingResourceId_WhenBuilt_ThenCorrectExpressionShouldBeCreated()
        {
            const string resourceId = "123";

            _referenceSearchValueParser.Parse(resourceId).Returns(new ReferenceSearchValue(ReferenceKind.InternalOrExternal, null, null, resourceId));

            Validate(
                CreateSearchParameter(SearchParamType.Reference),
                null,
                resourceId,
                e => ValidateStringExpression(e, FieldName.ReferenceResourceId, StringOperator.Equals, resourceId, false));
        }

        [Fact]
        public void GivenAReferenceUsingResourceTypeAndResourceIdTargetingInternalResource_WhenBuilt_ThenCorrectExpressionShouldBeCreated()
        {
            const ResourceType resourceType = ResourceType.Patient;
            const string resourceId = "123";
            string reference = $"{resourceType}/{resourceId}";

            _referenceSearchValueParser.Parse(reference).Returns(new ReferenceSearchValue(ReferenceKind.Internal, null, resourceType.ToString(), resourceId));

            Validate(
                CreateSearchParameter(SearchParamType.Reference),
                null,
                reference,
                e => ValidateMultiaryExpression(
                    e,
                    MultiaryOperator.And,
                    e1 => ValidateMissingFieldExpression(e1, FieldName.ReferenceBaseUri),
                    e1 => ValidateStringExpression(e1, FieldName.ReferenceResourceType, StringOperator.Equals, resourceType.ToString(), false),
                    e1 => ValidateStringExpression(e1, FieldName.ReferenceResourceId, StringOperator.Equals, resourceId, false)));
        }

        [Fact]
        public void GivenAReferenceUsingResourceIdWithTargetTypeModifierTargetingInternalResource_WhenBuilt_ThenCorrectExpressionShouldBeCreated()
        {
            const ResourceType resourceType = ResourceType.Patient;
            const string resourceId = "123";

            _referenceSearchValueParser.Parse(resourceId).Returns(new ReferenceSearchValue(ReferenceKind.Internal, null, null, resourceId));

            Validate(
                CreateSearchParameter(SearchParamType.Reference),
                new SearchModifier(SearchModifierCode.Type, resourceType.ToString()),
                resourceId.ToString(),
                e => ValidateMultiaryExpression(
                    e,
                    MultiaryOperator.And,
                    e1 => ValidateMissingFieldExpression(e1, FieldName.ReferenceBaseUri),
                    e1 => ValidateStringExpression(e1, FieldName.ReferenceResourceType, StringOperator.Equals, resourceType.ToString(), false),
                    e1 => ValidateStringExpression(e1, FieldName.ReferenceResourceId, StringOperator.Equals, resourceId, false)));
        }

        [Theory]
        [InlineData(ReferenceKind.InternalOrExternal)]
        [InlineData(ReferenceKind.External)]
        public void GivenAReferenceUsingResourceTypeAndResourceId_WhenBuilt_ThenCorrectExpressionShouldBeCreated(ReferenceKind referenceLocations)
        {
            const ResourceType resourceType = ResourceType.Patient;
            const string resourceId = "123";
            string reference = $"{resourceType}/{resourceId}";

            _referenceSearchValueParser.Parse(reference).Returns(new ReferenceSearchValue(referenceLocations, null, resourceType.ToString(), resourceId));

            Validate(
                CreateSearchParameter(SearchParamType.Reference),
                null,
                reference,
                e => ValidateMultiaryExpression(
                    e,
                    MultiaryOperator.And,
                    e1 => ValidateStringExpression(e1, FieldName.ReferenceResourceType, StringOperator.Equals, resourceType.ToString(), false),
                    e1 => ValidateStringExpression(e1, FieldName.ReferenceResourceId, StringOperator.Equals, resourceId, false)));
        }

        [Theory]
        [InlineData(ReferenceKind.InternalOrExternal, true)]
        [InlineData(ReferenceKind.InternalOrExternal, false)]
        [InlineData(ReferenceKind.External, true)]
        [InlineData(ReferenceKind.External, false)]
        public void GivenAReferenceUsingResourceIdWithTargetTypeModifier_WhenBuilt_ThenCorrectExpressionShouldBeCreated(ReferenceKind referenceLocations, bool withResourceType)
        {
            const ResourceType resourceType = ResourceType.Patient;
            const string resourceId = "123";
            string reference = $"{(withResourceType ? resourceType + "/" : null)}{resourceId}";

            _referenceSearchValueParser.Parse(reference).Returns(new ReferenceSearchValue(referenceLocations, null, withResourceType ? resourceType.ToString() : null, resourceId));

            Validate(
                CreateSearchParameter(SearchParamType.Reference),
                new SearchModifier(SearchModifierCode.Type, resourceType.ToString()),
                reference,
                e => ValidateMultiaryExpression(
                    e,
                    MultiaryOperator.And,
                    e1 => ValidateStringExpression(e1, FieldName.ReferenceResourceType, StringOperator.Equals, resourceType.ToString(), false),
                    e1 => ValidateStringExpression(e1, FieldName.ReferenceResourceId, StringOperator.Equals, resourceId, false)));
        }

        [Fact]
        public void GivenAReferenceUsingAbsoluteUrl_WhenBuilt_ThenCorrectExpressionShouldBeCreated()
        {
            const ResourceType resourceType = ResourceType.Account;
            const string resourceId = "xyz";
            const string baseUrl = "http://somehwere.com/stu3/";

            string reference = $"{baseUrl}{resourceType}/{resourceId}";

            _referenceSearchValueParser.Parse(reference).Returns(new ReferenceSearchValue(ReferenceKind.InternalOrExternal, new Uri(baseUrl), resourceType.ToString(), resourceId));

            Validate(
                CreateSearchParameter(SearchParamType.Reference),
                null,
                reference,
                e => ValidateMultiaryExpression(
                    e,
                    MultiaryOperator.And,
                    e1 => ValidateStringExpression(e1, FieldName.ReferenceBaseUri, StringOperator.Equals, baseUrl, false),
                    e1 => ValidateStringExpression(e1, FieldName.ReferenceResourceType, StringOperator.Equals, resourceType.ToString(), false),
                    e1 => ValidateStringExpression(e1, FieldName.ReferenceResourceId, StringOperator.Equals, resourceId, false)));
        }

        [Theory]
        [MemberData(nameof(GetAllModifiersExceptMissingOrType))]
        public void GivenAReferenceWithInvalidModifier_WhenBuilding_ThenInvalidSearchOperationExceptionShouldBeThrown(SearchModifier modifier)
        {
            _referenceSearchValueParser.Parse(Arg.Any<string>()).Returns(new ReferenceSearchValue(ReferenceKind.InternalOrExternal, null, null, "123"));

            Assert.Throws<InvalidSearchOperationException>(
                () => _parser.Parse(CreateSearchParameter(SearchParamType.Reference), modifier, "Patient/test"));
        }

        [Theory]
        [InlineData("Patient", "Group", "test")]
        [InlineData("InvalidModifier", null, "test")]
        public void GivenAReferenceWithInvalidTargetTypeModifier_WhenBuilding_ThenInvalidSearchOperationExceptionShouldBeThrown(string targetTypeModifier, string resourceType, string resourceId)
        {
            _referenceSearchValueParser.Parse(Arg.Any<string>()).Returns(new ReferenceSearchValue(ReferenceKind.InternalOrExternal, null, resourceType, resourceId));

            Assert.Throws<InvalidSearchOperationException>(
                () => _parser.Parse(CreateSearchParameter(SearchParamType.Reference), new SearchModifier(SearchModifierCode.Type, targetTypeModifier), $"{resourceType}{(string.IsNullOrEmpty(resourceType) ? null : "/")}{resourceId}"));
        }

        [Fact]
        public void GivenAStringWithNoModifier_WhenBuilt_ThenCorrectExpressionShouldBeCreated()
        {
            const string input = "TestString123";

            Validate(
                CreateSearchParameter(SearchParamType.String),
                null,
                input,
                e => ValidateStringExpression(e, FieldName.String, StringOperator.StartsWith, input, true));
        }

        [Fact]
        public void GivenAStringWithExact_WhenBuilt_ThenCorrectExpressionShouldBeCreated()
        {
            const string input = "TestString123";

            Validate(
                CreateSearchParameter(SearchParamType.String),
                new SearchModifier(SearchModifierCode.Exact),
                input,
                e => ValidateStringExpression(e, FieldName.String, StringOperator.Equals, input, false));
        }

        [Fact]
        public void GivenAStringWithContainsModifier_WhenBuilt_ThenCorrectExpressionShouldBeCreated()
        {
            const string input = "TestString123";

            Validate(
                CreateSearchParameter(SearchParamType.String),
                new SearchModifier(SearchModifierCode.Contains),
                input,
                e => ValidateStringExpression(e, FieldName.String, StringOperator.Contains, input, true));
        }

        [Theory]
        [InlineData(SearchModifierCode.Above)]
        [InlineData(SearchModifierCode.Below)]
        [InlineData(SearchModifierCode.In)]
        [InlineData(SearchModifierCode.Not)]
        [InlineData(SearchModifierCode.NotIn)]
        [InlineData(SearchModifierCode.Text)]
        [InlineData(SearchModifierCode.Type, ResourceType.Patient)]
        public void GivenAStringWithInvalidModifier_WhenBuilding_ThenInvalidSearchOperationExceptionShouldBeThrown(SearchModifierCode modifier, ResourceType? targetTypeModifier = null)
        {
            Assert.Throws<InvalidSearchOperationException>(
                () => _parser.Parse(CreateSearchParameter(SearchParamType.String), new SearchModifier(modifier, targetTypeModifier?.ToString()), "test"));
        }

        [Fact]
        public void GivenATokenWithTextModifier_WhenBuilt_ThenCorrectExpressionShouldBeCreated()
        {
            const string input = "TestString123";

            Validate(
                CreateSearchParameter(SearchParamType.Token),
                new SearchModifier(SearchModifierCode.Text),
                input,
                e => ValidateStringExpression(e, FieldName.TokenText, StringOperator.StartsWith, input, true));
        }

        [Fact]
        public void GivenATokenWithNotModifier_WhenBuilt_ThenCorrectExpressionShouldBeCreated()
        {
            const string input = "TestString123";

            Validate(
                CreateSearchParameter(SearchParamType.Token),
                SearchModifierCode.Not,
                input,
                e => ValidateNotExpression(e, x => ValidateStringExpression(x, FieldName.TokenCode, StringOperator.Equals, input, false)));
        }

        [Theory]
        [MemberData(nameof(GetNoneTokenSearchParamTypeAsMemberData))]
        public void GivenASearchParameterThatDoesNotSupportTextModifier_WhenBuilt_ThenCorrectExpressionShouldBeCreated(SearchParamType searchParameterType)
        {
            var searchParameter = new SearchParameter
            {
                Name = "test",
                Type = searchParameterType,
            };

            Assert.Throws<InvalidSearchOperationException>(() => _parser.Parse(searchParameter.ToInfo(), new SearchModifier(SearchModifierCode.Text), "test"));
        }

        [Fact]
        public void GivenATokenWithNoSystemSpecified_WhenBuilt_ThenCorrectExpressionShouldBeCreated()
        {
            const string code = "code";

            Validate(
                CreateSearchParameter(SearchParamType.Token),
                null,
                code,
                e => ValidateStringExpression(e, FieldName.TokenCode, StringOperator.Equals, code, false));
        }

        [Fact]
        public void GivenATokenWithEmptySystemSpecified_WhenBuilt_ThenCorrectExpressionShouldBeCreated()
        {
            const string code = "code";

            Validate(
                CreateSearchParameter(SearchParamType.Token),
                null,
                $"|{code}",
                e => ValidateMultiaryExpression(
                    e,
                    MultiaryOperator.And,
                    childExpression => ValidateMissingFieldExpression(childExpression, FieldName.TokenSystem),
                    childExpression => ValidateStringExpression(childExpression, FieldName.TokenCode, StringOperator.Equals, code, false)));
        }

        [Theory]
        [InlineData("")]
        [InlineData("    ")]
        public void GivenATokenWithEmptyCodeSpecified_WhenBuilt_ThenCorrectExpressionShouldBeCreated(string code)
        {
            const string system = "system";

            Validate(
                CreateSearchParameter(SearchParamType.Token),
                null,
                $"{system}|{code}",
                e => ValidateStringExpression(e, FieldName.TokenSystem, StringOperator.Equals, system, false));
        }

        [Fact]
        public void GivenATokenWithSystemAndCodeSpecified_WhenBuilt_ThenCorrectExpressionShouldBeCreated()
        {
            const string system = "system";
            const string code = "code";

            Validate(
                CreateSearchParameter(SearchParamType.Token),
                null,
                $"{system}|{code}",
                e =>
                {
                    ValidateMultiaryExpression(
                        e,
                        MultiaryOperator.And,
                        childExpression => ValidateStringExpression(childExpression, FieldName.TokenSystem, StringOperator.Equals, system, false),
                        childExpression => ValidateStringExpression(childExpression, FieldName.TokenCode, StringOperator.Equals, code, false));
                });
        }

        [Theory]
        [InlineData(SearchModifierCode.Exact)]
        [InlineData(SearchModifierCode.Contains)]
<<<<<<< HEAD
        [InlineData(SearchModifierCode.Not)]
        [InlineData(SearchModifierCode.Type, ResourceType.Patient)]
        public void GivenATokenWithInvalidModifier_WhenBuilding_ThenInvalidSearchOperationExceptionShouldBeThrown(SearchModifierCode modifier, ResourceType? targetTypeModifier = null)
=======
        [InlineData(SearchModifierCode.Type)]
        public void GivenATokenWithInvalidModifier_WhenBuilding_ThenInvalidSearchOperationExceptionShouldBeThrown(SearchModifierCode modifier)
>>>>>>> 5ad5da3c
        {
            Assert.Throws<InvalidSearchOperationException>(
                () => _parser.Parse(CreateSearchParameter(SearchParamType.Token), new SearchModifier(modifier, targetTypeModifier?.ToString()), "test"));
        }

        [Fact]
        public void GivenAUriWithNoModifier_WhenBuilt_ThenCorrectExpressionShouldBeCreated()
        {
            string input = "http://example.com/valueset";

            Validate(
                CreateSearchParameter(SearchParamType.Uri),
                null,
                input,
                e => ValidateStringExpression(e, FieldName.Uri, StringOperator.Equals, input, false));
        }

        [Fact]
        public void GivenAUriWithAboveModifier_WhenBuilt_ThenCorrectExpressionShouldBeCreated()
        {
            string input = "http://example.com/valueset";

            Validate(
                CreateSearchParameter(SearchParamType.Uri),
                new SearchModifier(SearchModifierCode.Above),
                input,
                e => ValidateMultiaryExpression(
                    e,
                    MultiaryOperator.And,
                    e1 => ValidateStringExpression(e1, FieldName.Uri, StringOperator.EndsWith, input, false),
                    e2 => ValidateStringExpression(e2, FieldName.Uri, StringOperator.NotStartsWith, "urn:", false)));
        }

        [Fact]
        public void GivenAUriWithBelowModifier_WhenBuilt_ThenCorrectExpressionShouldBeCreated()
        {
            string input = "http://example.com/valueset";

            Validate(
                CreateSearchParameter(SearchParamType.Uri),
                new SearchModifier(SearchModifierCode.Below),
                input,
                e => ValidateMultiaryExpression(
                    e,
                    MultiaryOperator.And,
                    e1 => ValidateStringExpression(e1, FieldName.Uri, StringOperator.StartsWith, input, false),
                    e2 => ValidateStringExpression(e2, FieldName.Uri, StringOperator.NotStartsWith, "urn:", false)));
        }

        [Theory]
        [InlineData(SearchModifierCode.Exact)]
        [InlineData(SearchModifierCode.Contains)]
        [InlineData(SearchModifierCode.Not)]
        [InlineData(SearchModifierCode.Text)]
        [InlineData(SearchModifierCode.In)]
        [InlineData(SearchModifierCode.NotIn)]
        [InlineData(SearchModifierCode.Type, ResourceType.Patient)]
        public void GivenAUriWithInvalidModifier_WhenBuilding_ThenInvalidSearchOperationExceptionShouldBeThrown(SearchModifierCode modifier, ResourceType? targetTypeModifier = null)
        {
            Assert.Throws<InvalidSearchOperationException>(
                () => _parser.Parse(CreateSearchParameter(SearchParamType.Uri), new SearchModifier(modifier, targetTypeModifier?.ToString()), "test"));
        }

        private SearchParameterInfo CreateSearchParameter(SearchParamType searchParameterType)
        {
            return new SearchParameter
            {
                Name = DefaultParamName,
                Type = searchParameterType,
            }.ToInfo();
        }

        private void Validate(
            SearchParameterInfo searchParameter,
            SearchModifier modifier,
            string value,
            Action<Expression> valueValidator)
        {
            Expression expression = _parser.Parse(searchParameter, modifier, value);
            Assert.NotNull(expression);
            ValidateSearchParameterExpression(expression, DefaultParamName, valueValidator);
        }
    }
}<|MERGE_RESOLUTION|>--- conflicted
+++ resolved
@@ -776,7 +776,7 @@
 
             Validate(
                 CreateSearchParameter(SearchParamType.Token),
-                SearchModifierCode.Not,
+                new SearchModifier(SearchModifierCode.Not),
                 input,
                 e => ValidateNotExpression(e, x => ValidateStringExpression(x, FieldName.TokenCode, StringOperator.Equals, input, false)));
         }
@@ -859,14 +859,8 @@
         [Theory]
         [InlineData(SearchModifierCode.Exact)]
         [InlineData(SearchModifierCode.Contains)]
-<<<<<<< HEAD
-        [InlineData(SearchModifierCode.Not)]
         [InlineData(SearchModifierCode.Type, ResourceType.Patient)]
         public void GivenATokenWithInvalidModifier_WhenBuilding_ThenInvalidSearchOperationExceptionShouldBeThrown(SearchModifierCode modifier, ResourceType? targetTypeModifier = null)
-=======
-        [InlineData(SearchModifierCode.Type)]
-        public void GivenATokenWithInvalidModifier_WhenBuilding_ThenInvalidSearchOperationExceptionShouldBeThrown(SearchModifierCode modifier)
->>>>>>> 5ad5da3c
         {
             Assert.Throws<InvalidSearchOperationException>(
                 () => _parser.Parse(CreateSearchParameter(SearchParamType.Token), new SearchModifier(modifier, targetTypeModifier?.ToString()), "test"));

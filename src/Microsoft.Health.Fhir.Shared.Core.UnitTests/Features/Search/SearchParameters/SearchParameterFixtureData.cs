--- conflicted
+++ resolved
@@ -35,11 +35,7 @@
 
         public static SearchParameterDefinitionManager SearchDefinitionManager { get; }
 
-<<<<<<< HEAD
         public static FhirNodeToSearchValueTypeConverterManager Manager { get; } = CreateFhirElementToSearchValueTypeConverterManager();
-=======
-        public static FhirElementToSearchValueTypeConverterManager Manager { get; }
->>>>>>> c30a5846
 
         public static FhirPathCompiler Compiler { get; }
 

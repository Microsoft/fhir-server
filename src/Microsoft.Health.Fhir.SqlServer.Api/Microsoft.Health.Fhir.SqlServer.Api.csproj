﻿<Project Sdk="Microsoft.NET.Sdk">

  <PropertyGroup>
    <TargetFramework>netcoreapp3.0</TargetFramework>
  </PropertyGroup>
  
  <ItemGroup>
<<<<<<< HEAD
    <FrameworkReference Include="Microsoft.AspNetCore.App" />
    <PackageReference Include="Ensure.That" Version="8.1.1" />
    <PackageReference Include="Microsoft.Extensions.Diagnostics.HealthChecks" Version="3.0.0" />
=======
    <PackageReference Include="Ensure.That" Version="8.1.2" />
    <PackageReference Include="Microsoft.AspNetCore.Mvc" Version="2.2.0" />
    <PackageReference Include="Microsoft.Extensions.Diagnostics.HealthChecks" Version="2.2.5" />
>>>>>>> e2a8a845
  </ItemGroup>

  <ItemGroup>
    <ProjectReference Include="..\Microsoft.Health.Fhir.Core\Microsoft.Health.Fhir.Core.csproj" />
    <ProjectReference Include="..\Microsoft.Health.Fhir.SqlServer\Microsoft.Health.Fhir.SqlServer.csproj" />
  </ItemGroup>

  <ItemGroup>
    <Compile Update="Resources.Designer.cs">
      <DesignTime>True</DesignTime>
      <AutoGen>True</AutoGen>
      <DependentUpon>Resources.resx</DependentUpon>
    </Compile>
  </ItemGroup>

  <ItemGroup>
    <EmbeddedResource Update="Resources.resx">
      <Generator>ResXFileCodeGenerator</Generator>
      <LastGenOutput>Resources.Designer.cs</LastGenOutput>
    </EmbeddedResource>
  </ItemGroup>

</Project><|MERGE_RESOLUTION|>--- conflicted
+++ resolved
@@ -5,15 +5,9 @@
   </PropertyGroup>
   
   <ItemGroup>
-<<<<<<< HEAD
     <FrameworkReference Include="Microsoft.AspNetCore.App" />
-    <PackageReference Include="Ensure.That" Version="8.1.1" />
+    <PackageReference Include="Ensure.That" Version="8.1.2" />
     <PackageReference Include="Microsoft.Extensions.Diagnostics.HealthChecks" Version="3.0.0" />
-=======
-    <PackageReference Include="Ensure.That" Version="8.1.2" />
-    <PackageReference Include="Microsoft.AspNetCore.Mvc" Version="2.2.0" />
-    <PackageReference Include="Microsoft.Extensions.Diagnostics.HealthChecks" Version="2.2.5" />
->>>>>>> e2a8a845
   </ItemGroup>
 
   <ItemGroup>

--- conflicted
+++ resolved
@@ -10,10 +10,7 @@
         public const int Min = (int)SchemaVersion.V4;
         public const int Max = (int)SchemaVersion.V8;
         public const int SearchParameterStatusSchemaVersion = (int)SchemaVersion.V6;
-<<<<<<< HEAD
+        public const int SupportForReferencesWithMissingTypeVersion = (int)SchemaVersion.V7;
         public const int SearchParameterHashSchemaVersion = (int)SchemaVersion.V8;
-=======
-        public const int SupportForReferencesWithMissingTypeVersion = (int)SchemaVersion.V7;
->>>>>>> 443b869d
     }
 }
﻿// -------------------------------------------------------------------------------------------------
// Copyright (c) Microsoft Corporation. All rights reserved.
// Licensed under the MIT License (MIT). See LICENSE in the repo root for license information.
// -------------------------------------------------------------------------------------------------

namespace Microsoft.Health.Fhir.SqlServer.Features.Schema
{
    public static class SchemaVersionConstants
    {
        public const int Min = (int)SchemaVersion.V4;
<<<<<<< HEAD
        public const int Max = (int)SchemaVersion.V9;
=======
        public const int Max = PartitionedTables;
>>>>>>> 35ef3e1d
        public const int SearchParameterStatusSchemaVersion = (int)SchemaVersion.V6;
        public const int SupportForReferencesWithMissingTypeVersion = (int)SchemaVersion.V7;
        public const int SearchParameterHashSchemaVersion = (int)SchemaVersion.V8;
        public const int PartitionedTables = (int)SchemaVersion.V9;
    }
}<|MERGE_RESOLUTION|>--- conflicted
+++ resolved
@@ -8,11 +8,7 @@
     public static class SchemaVersionConstants
     {
         public const int Min = (int)SchemaVersion.V4;
-<<<<<<< HEAD
-        public const int Max = (int)SchemaVersion.V9;
-=======
-        public const int Max = PartitionedTables;
->>>>>>> 35ef3e1d
+        public const int Max = (int)SchemaVersion.V10;
         public const int SearchParameterStatusSchemaVersion = (int)SchemaVersion.V6;
         public const int SupportForReferencesWithMissingTypeVersion = (int)SchemaVersion.V7;
         public const int SearchParameterHashSchemaVersion = (int)SchemaVersion.V8;

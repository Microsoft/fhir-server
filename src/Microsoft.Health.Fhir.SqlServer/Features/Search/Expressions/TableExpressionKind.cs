--- conflicted
+++ resolved
@@ -55,14 +55,12 @@
         IncludeUnionAll,
 
         /// <summary>
-<<<<<<< HEAD
         /// Represents a table expression that is used to sort result of the base search query.
         /// </summary>
         Sort,
-=======
+
         /// Represents a table expression that is used to limit the number of included items.
         /// </summary>
         IncludeLimit,
->>>>>>> 5a36d562
     }
 }
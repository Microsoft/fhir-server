﻿// -------------------------------------------------------------------------------------------------
// Copyright (c) Microsoft Corporation. All rights reserved.
// Licensed under the MIT License (MIT). See LICENSE in the repo root for license information.
// -------------------------------------------------------------------------------------------------

using System;
using System.Diagnostics;
using System.Text.RegularExpressions;
using Microsoft.Data.SqlClient;
using Microsoft.Health.Fhir.Core.Features.Search;
using Microsoft.Health.Fhir.Core.Features.Search.Expressions;
using Microsoft.Health.Fhir.SqlServer.Features.Schema.Model;
using Microsoft.Health.SqlServer;
using Microsoft.Health.SqlServer.Features.Schema.Model;

namespace Microsoft.Health.Fhir.SqlServer.Features.Search.Expressions.Visitors.QueryGenerators
{
    internal abstract class SearchParameterQueryGenerator : DefaultExpressionVisitor<SearchParameterQueryGeneratorContext, SearchParameterQueryGeneratorContext>
    {
        private const string DefaultCaseInsensitiveCollation = "Latin1_General_100_CI_AI_SC";
        private const string DefaultCaseSensitiveCollation = "Latin1_General_100_CS_AS";

        private static readonly Regex LikeEscapingRegex = new Regex("[%!\\[\\]_]", RegexOptions.Compiled);

        public override SearchParameterQueryGeneratorContext VisitSearchParameter(SearchParameterExpression expression, SearchParameterQueryGeneratorContext context)
        {
            SearchParameterQueryGenerator delegatedGenerator = GetSearchParameterQueryGeneratorIfResourceColumnSearchParameter(expression);
            if (delegatedGenerator != null)
            {
                // This is a search parameter over a column that exists on the Resource table or both the Resource table and search parameter tables.
                // Delegate to the visitor specific to it.
                return expression.Expression.AcceptVisitor(delegatedGenerator, context);
            }

            short searchParamId = context.Model.GetSearchParamId(expression.Parameter.Url);
            SmallIntColumn searchParamIdColumn = VLatest.SearchParam.SearchParamId;

            context.StringBuilder
                .Append(searchParamIdColumn, context.TableAlias)
                .Append(" = ")
                .AppendLine(context.Parameters.AddParameter(searchParamIdColumn, searchParamId, true).ParameterName)
                .Append("AND ");

            return expression.Expression.AcceptVisitor(this, context);
        }

        public override SearchParameterQueryGeneratorContext VisitSortParameter(SortExpression expression, SearchParameterQueryGeneratorContext context)
        {
            short searchParamId = context.Model.GetSearchParamId(expression.Parameter.Url);
            var searchParamIdColumn = VLatest.SearchParam.SearchParamId;

            context.StringBuilder
                .Append(searchParamIdColumn, context.TableAlias)
                .Append(" = ")
                .AppendLine(context.Parameters.AddParameter(searchParamIdColumn, searchParamId, true).ParameterName);

            return context;
        }

        public override SearchParameterQueryGeneratorContext VisitMissingSearchParameter(MissingSearchParameterExpression expression, SearchParameterQueryGeneratorContext context)
        {
            SearchParameterQueryGenerator delegatedGenerator = GetSearchParameterQueryGeneratorIfResourceColumnSearchParameter(expression);
            if (delegatedGenerator != null)
            {
                // This is a search parameter over a column that exists on the Resource table or both the Resource table and search parameter tables.
                // Delegate to the visitor specific to it.
                return expression.AcceptVisitor(delegatedGenerator, context);
            }

            Debug.Assert(!expression.IsMissing, "IsMissing=true expressions should have been rewritten");

            short searchParamId = context.Model.GetSearchParamId(expression.Parameter.Url);
            SmallIntColumn searchParamIdColumn = VLatest.SearchParam.SearchParamId;

            context.StringBuilder
                .Append(searchParamIdColumn, context.TableAlias)
                .Append(" = ")
                .AppendLine(context.Parameters.AddParameter(searchParamIdColumn, searchParamId, true).ParameterName);

            return context;
        }

        public override SearchParameterQueryGeneratorContext VisitNotExpression(NotExpression expression, SearchParameterQueryGeneratorContext context)
        {
            context.StringBuilder.Append("NOT ");
            return base.VisitNotExpression(expression, context);
        }

        public override SearchParameterQueryGeneratorContext VisitMultiary(MultiaryExpression expression, SearchParameterQueryGeneratorContext context)
        {
            if (expression.MultiaryOperation == MultiaryOperator.Or)
            {
                context.StringBuilder.Append('(');
            }

            context.StringBuilder.AppendDelimited(
                sb => sb.AppendLine().Append(expression.MultiaryOperation == MultiaryOperator.And ? "AND " : "OR "),
                expression.Expressions,
                (sb, childExpr) => childExpr.AcceptVisitor(this, context));

            if (expression.MultiaryOperation == MultiaryOperator.Or)
            {
                context.StringBuilder.Append(')');
            }

            context.StringBuilder.AppendLine();

            return context;
        }

        protected static SearchParameterQueryGenerator GetSearchParameterQueryGeneratorIfResourceColumnSearchParameter(SearchParameterExpressionBase searchParameter)
        {
            switch (searchParameter.Parameter.Code)
            {
                case SearchParameterNames.Id:
                    return ResourceIdParameterQueryGenerator.Instance;
                case SearchParameterNames.ResourceType:
                    return ResourceTypeIdParameterQueryGenerator.Instance;
                case SqlSearchParameters.ResourceSurrogateIdParameterName:
                    return ResourceSurrogateIdParameterQueryGenerator.Instance;
                case SqlSearchParameters.PrimaryKeyParameterName:
                    return PrimaryKeyRangeParameterQueryGenerator.Instance;
#if DEBUG
                case SearchParameterNames.LastUpdated:
                    throw new InvalidOperationException($"Expression with {SearchParameterNames.LastUpdated} parameter should have been rewritten to use {SqlSearchParameters.ResourceSurrogateIdParameterName}.");
#endif
                default:
                    return null;
            }
        }

        private static bool TryEscapeValueForLike(ref string value)
        {
            var escapedValue = LikeEscapingRegex.Replace(value, "!$0");
            if (escapedValue != value)
            {
                value = escapedValue;
                return true;
            }

            return false;
        }

<<<<<<< HEAD
        protected static SearchParameterQueryGeneratorContext VisitSimpleBinary(BinaryOperator binaryOperator, SearchParameterQueryGeneratorContext context, Column column, int? componentIndex, object value)
=======
        protected SearchParameterQueryGeneratorContext VisitSimpleBinary(BinaryOperator binaryOperator, SearchParameterQueryGeneratorContext context, Column column, int? componentIndex, object value, bool includeInParameterHash = true)
>>>>>>> c131a837
        {
            AppendColumnName(context, column, componentIndex);

            switch (binaryOperator)
            {
                case BinaryOperator.Equal:
                    context.StringBuilder.Append(" = ");
                    break;
                case BinaryOperator.GreaterThan:
                    context.StringBuilder.Append(" > ");
                    break;
                case BinaryOperator.GreaterThanOrEqual:
                    context.StringBuilder.Append(" >= ");
                    break;
                case BinaryOperator.LessThan:
                    context.StringBuilder.Append(" < ");
                    break;
                case BinaryOperator.LessThanOrEqual:
                    context.StringBuilder.Append(" <= ");
                    break;
                case BinaryOperator.NotEqual:
                    context.StringBuilder.Append(" <> ");
                    break;
                default:
                    throw new ArgumentOutOfRangeException(binaryOperator.ToString());
            }

            context.StringBuilder.Append(context.Parameters.AddParameter(column, value, includeInParameterHash).ParameterName);

            return context;
        }

        protected static SearchParameterQueryGeneratorContext VisitSimpleString(StringExpression expression, SearchParameterQueryGeneratorContext context, StringColumn column, string value)
        {
            AppendColumnName(context, column, expression);

            bool needsEscaping = false;
            switch (expression.StringOperator)
            {
                case StringOperator.Contains:
                    needsEscaping = TryEscapeValueForLike(ref value);
                    SqlParameter containsParameter = context.Parameters.AddParameter(column, $"%{value}%", true);
                    context.StringBuilder.Append(" LIKE ").Append(containsParameter.ParameterName);
                    break;
                case StringOperator.EndsWith:
                    needsEscaping = TryEscapeValueForLike(ref value);
                    SqlParameter endWithParameter = context.Parameters.AddParameter(column, $"%{value}", true);
                    context.StringBuilder.Append(" LIKE ").Append(endWithParameter.ParameterName);
                    break;
                case StringOperator.Equals:
                    SqlParameter equalsParameter = context.Parameters.AddParameter(column, value, true);
                    context.StringBuilder.Append(" = ").Append(equalsParameter.ParameterName);
                    break;
                case StringOperator.NotContains:
                    context.StringBuilder.Append(" NOT ");
                    goto case StringOperator.Contains;
                case StringOperator.NotEndsWith:
                    context.StringBuilder.Append(" NOT ");
                    goto case StringOperator.EndsWith;
                case StringOperator.NotStartsWith:
                    context.StringBuilder.Append(" NOT ");
                    goto case StringOperator.StartsWith;
                case StringOperator.StartsWith:
                    needsEscaping = TryEscapeValueForLike(ref value);
                    SqlParameter startsWithParameter = context.Parameters.AddParameter(column, $"{value}%", true);
                    context.StringBuilder.Append(" LIKE ").Append(startsWithParameter.ParameterName);
                    break;
                default:
                    throw new ArgumentOutOfRangeException(expression.StringOperator.ToString());
            }

            if (needsEscaping)
            {
                context.StringBuilder.Append(" ESCAPE '!'");
            }

            if (column.IsAcentSensitive == null || column.IsCaseSensitive == null ||
                column.IsAcentSensitive == expression.IgnoreCase ||
                column.IsCaseSensitive == expression.IgnoreCase)
            {
                if (!expression.IgnoreCase && expression.StringOperator == StringOperator.Equals && column.IsAcentSensitive != null && column.IsCaseSensitive != null)
                {
                    // We are doing a case/accent sensitive query over a column that is case/accent insensitive.
                    // We can improve efficiency of the query by including an accent/case insensitive predicate
                    // in addition to the sensitive one. This allows the optimizer choose an index seek.

                    context.StringBuilder.Append(" AND ");
                    AppendColumnName(context, column, expression);
                    SqlParameter equalsParameter = context.Parameters.AddParameter(column, value, true);
                    context.StringBuilder.Append(" = ").Append(equalsParameter.ParameterName);
                }

                context.StringBuilder.Append(" COLLATE ").Append(expression.IgnoreCase ? DefaultCaseInsensitiveCollation : DefaultCaseSensitiveCollation);
            }

            return context;
        }

        protected static SearchParameterQueryGeneratorContext VisitMissingFieldImpl(MissingFieldExpression expression, SearchParameterQueryGeneratorContext context, FieldName expectedFieldName, Column column)
        {
            if (expression.FieldName != expectedFieldName)
            {
                throw new InvalidOperationException($"Unexpected missing field {expression.FieldName}");
            }

            AppendColumnName(context, column, expression).Append(" IS NULL");
            return context;
        }

        protected static IndentedStringBuilder AppendColumnName(SearchParameterQueryGeneratorContext context, Column column, IFieldExpression expression)
        {
            return AppendColumnName(context, column, expression.ComponentIndex);
        }

        protected static IndentedStringBuilder AppendColumnName(SearchParameterQueryGeneratorContext context, Column column, int? componentIndex)
        {
            return context.StringBuilder.Append(column, context.TableAlias).Append(componentIndex + 1);
        }
    }
}<|MERGE_RESOLUTION|>--- conflicted
+++ resolved
@@ -141,11 +141,7 @@
             return false;
         }
 
-<<<<<<< HEAD
-        protected static SearchParameterQueryGeneratorContext VisitSimpleBinary(BinaryOperator binaryOperator, SearchParameterQueryGeneratorContext context, Column column, int? componentIndex, object value)
-=======
-        protected SearchParameterQueryGeneratorContext VisitSimpleBinary(BinaryOperator binaryOperator, SearchParameterQueryGeneratorContext context, Column column, int? componentIndex, object value, bool includeInParameterHash = true)
->>>>>>> c131a837
+        protected static SearchParameterQueryGeneratorContext VisitSimpleBinary(BinaryOperator binaryOperator, SearchParameterQueryGeneratorContext context, Column column, int? componentIndex, object value, bool includeInParameterHash = true)
         {
             AppendColumnName(context, column, componentIndex);
 

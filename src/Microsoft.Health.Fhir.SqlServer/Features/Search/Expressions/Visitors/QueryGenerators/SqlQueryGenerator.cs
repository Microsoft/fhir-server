﻿// -------------------------------------------------------------------------------------------------
// Copyright (c) Microsoft Corporation. All rights reserved.
// Licensed under the MIT License (MIT). See LICENSE in the repo root for license information.
// -------------------------------------------------------------------------------------------------

using System;
using System.Collections.Generic;
using System.Globalization;
using EnsureThat;
using Microsoft.Health.Fhir.Core.Features;
using Microsoft.Health.Fhir.Core.Features.Search;
using Microsoft.Health.Fhir.Core.Features.Search.Expressions;
using Microsoft.Health.Fhir.SqlServer.Features.Schema.Model;
using Microsoft.Health.Fhir.SqlServer.Features.Storage;
using Microsoft.Health.SqlServer;
using Microsoft.Health.SqlServer.Features.Schema;
using Microsoft.Health.SqlServer.Features.Storage;

namespace Microsoft.Health.Fhir.SqlServer.Features.Search.Expressions.Visitors.QueryGenerators
{
    internal class SqlQueryGenerator : DefaultExpressionVisitor<SearchOptions, object>, ISqlExpressionVisitor<SearchOptions, object>
    {
        private string _cteMainSelect; // This is represents the CTE that is the main selector for use with includes
        private List<string> _includeCtes;
        private readonly bool _isHistorySearch;
        private int _tableExpressionCounter = -1;
        private SqlRootExpression _rootExpression;
        private readonly SchemaInformation _schemaInfo;

        private HashSet<int> _cteToLimit = new HashSet<int>();

        public SqlQueryGenerator(IndentedStringBuilder sb, SqlQueryParameterManager parameters, SqlServerFhirModel model, bool isHistorySearch, SchemaInformation schemaInfo)
        {
            EnsureArg.IsNotNull(sb, nameof(sb));
            EnsureArg.IsNotNull(parameters, nameof(parameters));
            EnsureArg.IsNotNull(model, nameof(model));
            EnsureArg.IsNotNull(schemaInfo, nameof(schemaInfo));

            StringBuilder = sb;
            Parameters = parameters;
            Model = model;
            _isHistorySearch = isHistorySearch;
            _schemaInfo = schemaInfo;
        }

        public IndentedStringBuilder StringBuilder { get; }

        public SqlQueryParameterManager Parameters { get; }

        public SqlServerFhirModel Model { get; }

        public object VisitSqlRoot(SqlRootExpression expression, SearchOptions context)
        {
            if (!(context is SearchOptions searchOptions))
            {
                throw new ArgumentException($"Argument should be of type {nameof(SearchOptions)}", nameof(context));
            }

            _rootExpression = expression;

            if (expression.TableExpressions.Count > 0)
            {
                StringBuilder.Append("WITH ");

                StringBuilder.AppendDelimited($",{Environment.NewLine}", expression.TableExpressions, (sb, tableExpression) =>
                {
                    sb.Append(TableExpressionName(++_tableExpressionCounter)).AppendLine(" AS").AppendLine("(");

                    using (sb.Indent())
                    {
                        tableExpression.AcceptVisitor(this, context);
                    }

                    sb.Append(")");
                });

                StringBuilder.AppendLine();
            }

            string resourceTableAlias = "r";
            var (searchParamInfo, sortOrder) = searchOptions.GetFirstSupportedSortParam();

            if (searchOptions.CountOnly)
            {
                StringBuilder.AppendLine("SELECT COUNT(DISTINCT ").Append(VLatest.Resource.ResourceSurrogateId, resourceTableAlias).Append(")");
            }
            else
            {
                StringBuilder.Append("SELECT ");

                if (expression.TableExpressions.Count == 0)
                {
                    StringBuilder.Append("TOP (").Append(Parameters.AddParameter(context.MaxItemCount + 1)).Append(") ");
                }

                StringBuilder.Append(VLatest.Resource.ResourceTypeId, resourceTableAlias).Append(", ")
                    .Append(VLatest.Resource.ResourceId, resourceTableAlias).Append(", ")
                    .Append(VLatest.Resource.Version, resourceTableAlias).Append(", ")
                    .Append(VLatest.Resource.IsDeleted, resourceTableAlias).Append(", ")
                    .Append(VLatest.Resource.ResourceSurrogateId, resourceTableAlias).Append(", ")
                    .Append(VLatest.Resource.RequestMethod, resourceTableAlias).Append(", ");

                // If there's a table expression, use the previously selected bit, otherwise everything in the select is considered a match
                StringBuilder.Append(expression.TableExpressions.Count > 0 ? "CAST(IsMatch AS bit) AS IsMatch, " : "CAST(1 AS bit) AS IsMatch, ");
                StringBuilder.Append(expression.TableExpressions.Count > 0 ? "CAST(IsPartial AS bit) AS IsPartial, " : "CAST(0 AS bit) AS IsPartial, ");

<<<<<<< HEAD
                StringBuilder.Append(VLatest.Resource.RawResource, resourceTableAlias);
                StringBuilder.AppendLine((searchParamInfo == null || searchParamInfo.Name == KnownQueryParameterNames.LastUpdated) ? string.Empty : $", {TableExpressionName(_tableExpressionCounter)}.SortExpr");
=======
                if (_schemaInfo.Current > 3)
                {
                    // IsRawResourceMetaSet column was added in V4
                    StringBuilder.Append(VLatest.Resource.IsRawResourceMetaSet, resourceTableAlias).Append(", ");
                }
                else
                {
                    StringBuilder.Append("CAST(0 AS bit) AS IsRawResourceMetaSet, ");
                }

                StringBuilder.AppendLine(VLatest.Resource.RawResource, resourceTableAlias);
>>>>>>> a70c3c74
            }

            StringBuilder.Append("FROM ").Append(VLatest.Resource).Append(" ").AppendLine(resourceTableAlias);

            if (expression.TableExpressions.Count > 0)
            {
                StringBuilder.Append("INNER JOIN ").AppendLine(TableExpressionName(_tableExpressionCounter));
                StringBuilder.Append("ON ").Append(VLatest.Resource.ResourceSurrogateId, resourceTableAlias).Append(" = ").Append(TableExpressionName(_tableExpressionCounter)).AppendLine(".Sid1");
            }

            using (var delimitedClause = StringBuilder.BeginDelimitedWhereClause())
            {
                foreach (var denormalizedPredicate in expression.DenormalizedExpressions)
                {
                    delimitedClause.BeginDelimitedElement();
                    denormalizedPredicate.AcceptVisitor(DispatchingDenormalizedSearchParameterQueryGenerator.Instance, GetContext());
                }

                if (expression.TableExpressions.Count == 0)
                {
                    AppendHistoryClause(delimitedClause);
                    AppendDeletedClause(delimitedClause);
                }
            }

            if (!searchOptions.CountOnly)
            {
                StringBuilder.Append("ORDER BY ");
                if (searchParamInfo == null || searchParamInfo.Name == KnownQueryParameterNames.LastUpdated)
                {
                    StringBuilder
                    .Append(VLatest.Resource.ResourceSurrogateId, resourceTableAlias).Append(" ")
                    .AppendLine(sortOrder == SortOrder.Ascending ? "ASC" : "DESC");
                }
                else
                {
                    // TODO: should Sid1 be ordered by ASC/DESC if other sort param is requested?
                    StringBuilder
                    .Append($"{TableExpressionName(_tableExpressionCounter)}.SortExpr ")
                    .Append(sortOrder == SortOrder.Ascending ? "ASC" : "DESC").Append(", ")
                    .Append(VLatest.Resource.ResourceSurrogateId, resourceTableAlias).AppendLine(" ASC ");
                }
            }

            StringBuilder.Append("OPTION(RECOMPILE)");

            return null;
        }

        private static string TableExpressionName(int id) => "cte" + id;

        public object VisitTable(TableExpression tableExpression, SearchOptions context)
        {
            const string referenceSourceTableAlias = "refSource";
            const string referenceTargetResourceTableAlias = "refTarget";

            switch (tableExpression.Kind)
            {
                case TableExpressionKind.Normal:

                    if (tableExpression.ChainLevel == 0)
                    {
                        StringBuilder.Append("SELECT ").Append(VLatest.Resource.ResourceSurrogateId, null).AppendLine(" AS Sid1")
                            .Append("FROM ").AppendLine(tableExpression.SearchParameterQueryGenerator.Table);
                    }
                    else
                    {
                        StringBuilder.Append("SELECT Sid1, ").Append(VLatest.Resource.ResourceSurrogateId, null).AppendLine(" AS Sid2")
                            .Append("FROM ").AppendLine(tableExpression.SearchParameterQueryGenerator.Table)
                            .Append("INNER JOIN ").AppendLine(TableExpressionName(FindRestrictingPredecessorTableExpressionIndex()));

                        using (var delimited = StringBuilder.BeginDelimitedOnClause())
                        {
                            delimited.BeginDelimitedElement().Append(VLatest.Resource.ResourceSurrogateId, null).Append(" = ").Append("Sid2");
                        }
                    }

                    using (var delimited = StringBuilder.BeginDelimitedWhereClause())
                    {
                        AppendHistoryClause(delimited);

                        if (tableExpression.ChainLevel == 0)
                        {
                            // if chainLevel > 0, the intersection is already handled in the JOIN
                            AppendIntersectionWithPredecessor(delimited, tableExpression);
                        }

                        if (tableExpression.DenormalizedPredicate != null)
                        {
                            delimited.BeginDelimitedElement();
                            tableExpression.DenormalizedPredicate?.AcceptVisitor(DispatchingDenormalizedSearchParameterQueryGenerator.Instance, GetContext());
                        }

                        if (tableExpression.NormalizedPredicate != null)
                        {
                            delimited.BeginDelimitedElement();
                            tableExpression.NormalizedPredicate.AcceptVisitor(tableExpression.SearchParameterQueryGenerator, GetContext());
                        }
                    }

                    break;

                case TableExpressionKind.Concatenation:
                    StringBuilder.Append("SELECT * FROM ").AppendLine(TableExpressionName(_tableExpressionCounter - 1));
                    StringBuilder.AppendLine("UNION ALL");

                    goto case TableExpressionKind.Normal;

                case TableExpressionKind.All:
                    StringBuilder.Append("SELECT ").Append(VLatest.Resource.ResourceSurrogateId, null).AppendLine(" AS Sid1")
                        .Append("FROM ").AppendLine(VLatest.Resource);

                    using (var delimited = StringBuilder.BeginDelimitedWhereClause())
                    {
                        AppendHistoryClause(delimited);
                        AppendDeletedClause(delimited);
                        if (tableExpression.DenormalizedPredicate != null)
                        {
                            delimited.BeginDelimitedElement();
                            tableExpression.DenormalizedPredicate?.AcceptVisitor(DispatchingDenormalizedSearchParameterQueryGenerator.Instance, GetContext());
                        }
                    }

                    break;

                case TableExpressionKind.NotExists:
                    StringBuilder.Append("SELECT Sid1 FROM ").AppendLine(TableExpressionName(_tableExpressionCounter - 1));
                    StringBuilder.AppendLine("WHERE Sid1 NOT IN").AppendLine("(");

                    using (StringBuilder.Indent())
                    {
                        StringBuilder.Append("SELECT ").AppendLine(VLatest.Resource.ResourceSurrogateId, null)
                            .Append("FROM ").AppendLine(tableExpression.SearchParameterQueryGenerator.Table);
                        using (var delimited = StringBuilder.BeginDelimitedWhereClause())
                        {
                            AppendHistoryClause(delimited);

                            if (tableExpression.DenormalizedPredicate != null)
                            {
                                delimited.BeginDelimitedElement();
                                tableExpression.DenormalizedPredicate?.AcceptVisitor(DispatchingDenormalizedSearchParameterQueryGenerator.Instance, GetContext());
                            }

                            delimited.BeginDelimitedElement();
                            tableExpression.NormalizedPredicate.AcceptVisitor(tableExpression.SearchParameterQueryGenerator, GetContext());
                        }
                    }

                    StringBuilder.AppendLine(")");
                    break;

                case TableExpressionKind.Top:
                    var (paramInfo, sortOrder) = context.GetFirstSupportedSortParam();
                    FindRestrictingPredecessorTableExpressionIndex();
                    var tableExpressionName = TableExpressionName(_tableExpressionCounter - 1);
                    var sortExpression = (paramInfo == null || paramInfo.Name == KnownQueryParameterNames.LastUpdated) ? null : $"{tableExpressionName}.SortExpr";

                    // Everything in the top expression is considered a match
                    StringBuilder.Append("SELECT DISTINCT TOP (").Append(Parameters.AddParameter(context.MaxItemCount + 1)).Append(") Sid1, 1 AS IsMatch, 0 AS IsPartial ")
                        .AppendLine(sortExpression == null ? string.Empty : $", {sortExpression}")
                        .Append("FROM ").AppendLine(tableExpressionName)
                        .AppendLine($"ORDER BY {(sortExpression == null ? string.Empty : $"{sortExpression} {(sortOrder == SortOrder.Ascending ? "ASC" : "DESC")}, ")} Sid1 {((sortExpression != null || sortOrder == SortOrder.Ascending) ? "ASC" : "DESC")}");

                    // For any includes, the source of the resource surrogate ids to join on is saved
                    _cteMainSelect = TableExpressionName(_tableExpressionCounter);

                    break;

                case TableExpressionKind.Chain:
                    var chainedExpression = (ChainedExpression)tableExpression.NormalizedPredicate;

                    StringBuilder.Append("SELECT ");
                    if (tableExpression.ChainLevel == 1)
                    {
                        StringBuilder.Append(VLatest.ReferenceSearchParam.ResourceSurrogateId, referenceSourceTableAlias).Append(" AS ").Append(chainedExpression.Reversed ? "Sid2" : "Sid1").Append(", ");
                    }
                    else
                    {
                        StringBuilder.Append("Sid1, ");
                    }

                    StringBuilder.Append(VLatest.Resource.ResourceSurrogateId, chainedExpression.Reversed && tableExpression.ChainLevel > 1 ? referenceSourceTableAlias : referenceTargetResourceTableAlias).Append(" AS ").AppendLine(chainedExpression.Reversed && tableExpression.ChainLevel == 1 ? "Sid1 " : "Sid2 ")
                        .Append("FROM ").Append(VLatest.ReferenceSearchParam).Append(' ').AppendLine(referenceSourceTableAlias)
                        .Append("INNER JOIN ").Append(VLatest.Resource).Append(' ').AppendLine(referenceTargetResourceTableAlias);

                    using (var delimited = StringBuilder.BeginDelimitedOnClause())
                    {
                        delimited.BeginDelimitedElement().Append(VLatest.ReferenceSearchParam.ReferenceResourceTypeId, referenceSourceTableAlias)
                            .Append(" = ").Append(VLatest.Resource.ResourceTypeId, referenceTargetResourceTableAlias);

                        delimited.BeginDelimitedElement().Append(VLatest.ReferenceSearchParam.ReferenceResourceId, referenceSourceTableAlias)
                            .Append(" = ").Append(VLatest.Resource.ResourceId, referenceTargetResourceTableAlias);
                    }

                    // For reverse chaning, if there is a parameter on the _id search parameter, we need another join to get the resource ID of the reference source (all we have is the surrogate ID at this point)

                    bool denormalizedHandledBySecondJoin = tableExpression.DenormalizedPredicate != null && chainedExpression.Reversed && tableExpression.DenormalizedPredicate.AcceptVisitor(DenormalizedExpressionContainsIdParameterVisitor.Instance, null);

                    if (denormalizedHandledBySecondJoin)
                    {
                        const string referenceSourceResourceTableAlias = "refSourceResource";

                        denormalizedHandledBySecondJoin = true;
                        StringBuilder.Append("INNER JOIN ").Append(VLatest.Resource).Append(' ').AppendLine(referenceSourceResourceTableAlias);

                        using (var delimited = StringBuilder.BeginDelimitedOnClause())
                        {
                            delimited.BeginDelimitedElement().Append(VLatest.ReferenceSearchParam.ResourceSurrogateId, referenceSourceTableAlias)
                                .Append(" = ").Append(VLatest.Resource.ResourceSurrogateId, referenceSourceResourceTableAlias);

                            delimited.BeginDelimitedElement();
                            tableExpression.DenormalizedPredicate?.AcceptVisitor(DispatchingDenormalizedSearchParameterQueryGenerator.Instance, GetContext(referenceSourceResourceTableAlias));
                        }
                    }

                    if (tableExpression.ChainLevel > 1)
                    {
                        StringBuilder.Append("INNER JOIN ").AppendLine(TableExpressionName(FindRestrictingPredecessorTableExpressionIndex()));

                        using (var delimited = StringBuilder.BeginDelimitedOnClause())
                        {
                            delimited.BeginDelimitedElement().Append(VLatest.Resource.ResourceSurrogateId, chainedExpression.Reversed ? referenceTargetResourceTableAlias : referenceSourceTableAlias).Append(" = ").Append("Sid2");
                        }
                    }

                    using (var delimited = StringBuilder.BeginDelimitedWhereClause())
                    {
                        delimited.BeginDelimitedElement().Append(VLatest.ReferenceSearchParam.SearchParamId, referenceSourceTableAlias)
                            .Append(" = ").Append(Parameters.AddParameter(VLatest.ReferenceSearchParam.SearchParamId, Model.GetSearchParamId(chainedExpression.ReferenceSearchParameter.Url)));

                        AppendHistoryClause(delimited, referenceTargetResourceTableAlias);
                        AppendHistoryClause(delimited, referenceSourceTableAlias);

                        delimited.BeginDelimitedElement().Append(VLatest.ReferenceSearchParam.ResourceTypeId, referenceSourceTableAlias)
                            .Append(" = ").Append(Parameters.AddParameter(VLatest.ReferenceSearchParam.ResourceTypeId, Model.GetResourceTypeId(chainedExpression.ResourceType)));

                        delimited.BeginDelimitedElement().Append(VLatest.ReferenceSearchParam.ReferenceResourceTypeId, referenceSourceTableAlias)
                            .Append(" = ").Append(Parameters.AddParameter(VLatest.ReferenceSearchParam.ReferenceResourceTypeId, Model.GetResourceTypeId(chainedExpression.TargetResourceType)));

                        if (tableExpression.ChainLevel == 1)
                        {
                            // if > 1, the intersection is handled by the JOIN
                            AppendIntersectionWithPredecessor(delimited, tableExpression, chainedExpression.Reversed ? referenceTargetResourceTableAlias : referenceSourceTableAlias);
                        }

                        if (tableExpression.DenormalizedPredicate != null && !denormalizedHandledBySecondJoin)
                        {
                            delimited.BeginDelimitedElement();
                            tableExpression.DenormalizedPredicate?.AcceptVisitor(DispatchingDenormalizedSearchParameterQueryGenerator.Instance, GetContext(chainedExpression.Reversed ? referenceSourceTableAlias : referenceTargetResourceTableAlias));
                        }

                        if (tableExpression.DenormalizedPredicateOnChainRoot != null)
                        {
                            delimited.BeginDelimitedElement();
                            tableExpression.DenormalizedPredicateOnChainRoot.AcceptVisitor(DispatchingDenormalizedSearchParameterQueryGenerator.Instance, GetContext(chainedExpression.Reversed ? referenceTargetResourceTableAlias : referenceSourceTableAlias));
                        }
                    }

                    break;
                case TableExpressionKind.Include:
                    var includeExpression = (IncludeExpression)tableExpression.NormalizedPredicate;

                    StringBuilder.Append("SELECT DISTINCT ");

                    if (includeExpression.Reversed)
                    {
                        // In case its revinclude, we limit the number of returned items as the resultset size is potentially
                        // unbounded. we ask for +1 so in the limit expression we know if to mark at truncated...
                        StringBuilder.Append("TOP (").Append(Parameters.AddParameter(context.IncludeCount + 1)).Append(") ");
                    }

                    var table = !includeExpression.Reversed ? referenceTargetResourceTableAlias : referenceSourceTableAlias;
                    StringBuilder.Append(VLatest.Resource.ResourceSurrogateId, table);
                    StringBuilder.AppendLine(" AS Sid1, 0 AS IsMatch ");

                    StringBuilder.Append("FROM ").Append(VLatest.ReferenceSearchParam).Append(' ').AppendLine(referenceSourceTableAlias)
                        .Append("INNER JOIN ").Append(VLatest.Resource).Append(' ').AppendLine(referenceTargetResourceTableAlias);

                    using (var delimited = StringBuilder.BeginDelimitedOnClause())
                    {
                        delimited.BeginDelimitedElement().Append(VLatest.ReferenceSearchParam.ReferenceResourceTypeId, referenceSourceTableAlias)
                            .Append(" = ").Append(VLatest.Resource.ResourceTypeId, referenceTargetResourceTableAlias);

                        delimited.BeginDelimitedElement().Append(VLatest.ReferenceSearchParam.ReferenceResourceId, referenceSourceTableAlias)
                            .Append(" = ").Append(VLatest.Resource.ResourceId, referenceTargetResourceTableAlias);
                    }

                    using (var delimited = StringBuilder.BeginDelimitedWhereClause())
                    {
                        if (!includeExpression.WildCard)
                        {
                            delimited.BeginDelimitedElement().Append(VLatest.ReferenceSearchParam.SearchParamId, referenceSourceTableAlias)
                                .Append(" = ").Append(Parameters.AddParameter(VLatest.ReferenceSearchParam.SearchParamId, Model.GetSearchParamId(includeExpression.ReferenceSearchParameter.Url)));

                            if (includeExpression.TargetResourceType != null)
                            {
                                delimited.BeginDelimitedElement().Append(VLatest.ReferenceSearchParam.ReferenceResourceTypeId, referenceSourceTableAlias)
                                    .Append(" = ").Append(Parameters.AddParameter(VLatest.ReferenceSearchParam.ReferenceResourceTypeId, Model.GetResourceTypeId(includeExpression.TargetResourceType)));
                            }
                        }

                        AppendHistoryClause(delimited, referenceTargetResourceTableAlias);
                        AppendHistoryClause(delimited, referenceSourceTableAlias);

                        table = !includeExpression.Reversed ? referenceSourceTableAlias : referenceTargetResourceTableAlias;
                        delimited.BeginDelimitedElement().Append(VLatest.ReferenceSearchParam.ResourceTypeId, table)
                            .Append(" = ").Append(Parameters.AddParameter(VLatest.ReferenceSearchParam.ResourceTypeId, Model.GetResourceTypeId(includeExpression.ResourceType)));

                        if (includeExpression.Reversed)
                        {
                            delimited.BeginDelimitedElement().Append(VLatest.ReferenceSearchParam.ResourceTypeId, referenceSourceTableAlias)
                                .Append(" = ").Append(Parameters.AddParameter(VLatest.ReferenceSearchParam.ResourceTypeId, Model.GetResourceTypeId(includeExpression.SourceResourceType)));
                        }

                        // Limit the join to the main select CTE.
                        // The main select will have max+1 items in the result set to account for paging, so we only want to join using the max amount.
                        delimited.BeginDelimitedElement().Append(VLatest.Resource.ResourceSurrogateId, table)
                            .Append(" IN (SELECT TOP(")
                            .Append(Parameters.AddParameter(context.MaxItemCount))
                            .Append(") Sid1 FROM ").Append(_cteMainSelect).Append(")");
                    }

                    if (_includeCtes == null)
                    {
                        _includeCtes = new List<string>();
                    }

                    if (includeExpression.Reversed)
                    {
                        // mark that this cte is a reverse one, meaning we need to add another items limitation
                        // cte on top of it
                        _cteToLimit.Add(_tableExpressionCounter);
                    }

                    break;
                case TableExpressionKind.IncludeLimit:
                    StringBuilder.Append("SELECT DISTINCT ");

                    var isRev = _cteToLimit.Contains(_tableExpressionCounter - 1);
                    if (isRev)
                    {
                        // the related cte is a reverse include, limit the number of returned items and count to
                        // see if we are over the threshold (to produce a warning to the client)
                        StringBuilder.Append("TOP (").Append(Parameters.AddParameter(context.IncludeCount)).Append(") ");
                    }

                    StringBuilder.Append("Sid1, IsMatch, ");

                    if (isRev)
                    {
                        StringBuilder.Append("CASE WHEN count(*) over() > ")
                        .Append(Parameters.AddParameter(context.IncludeCount))
                        .AppendLine(" THEN 1 ELSE 0 END AS IsPartial ");
                    }
                    else
                    {
                        // if forward, just mark as not partial
                        StringBuilder.AppendLine("0 AS IsPartial ");
                    }

                    StringBuilder.Append("FROM ").AppendLine(TableExpressionName(_tableExpressionCounter - 1));

                    // the 'original' include cte is not in the union, but this new layer is instead
                    _includeCtes.Add(TableExpressionName(_tableExpressionCounter));
                    break;
                case TableExpressionKind.IncludeUnionAll:
                    StringBuilder.AppendLine("SELECT Sid1, IsMatch, IsPartial ");
                    StringBuilder.Append("FROM ").AppendLine(_cteMainSelect);

                    foreach (var includeCte in _includeCtes)
                    {
                        StringBuilder.AppendLine("UNION ALL");
                        StringBuilder.AppendLine("SELECT Sid1, IsMatch, IsPartial ");
                        StringBuilder.Append("FROM ").AppendLine(includeCte);
                    }

                    break;
                case TableExpressionKind.Sort:
                    if (tableExpression.ChainLevel != 0)
                    {
                        throw new InvalidOperationException("Multiple chain level is not possible.");
                    }

                    var (searchParamInfo, searchSort) = context.GetFirstSupportedSortParam();
                    var continuationToken = ContinuationToken.FromString(context.ContinuationToken);
                    object sortValue = null;
                    Health.SqlServer.Features.Schema.Model.Column sortColumnName = default(Health.SqlServer.Features.Schema.Model.Column);

                    if (searchParamInfo.Type == ValueSets.SearchParamType.Date)
                    {
                        sortColumnName = VLatest.DateTimeSearchParam.StartDateTime;

                        if (continuationToken != null)
                        {
                            DateTime dateSortValue;
                            if (DateTime.TryParseExact(continuationToken.SortExpr, "o", null, DateTimeStyles.None, out dateSortValue))
                            {
                                sortValue = dateSortValue;
                            }
                        }
                    }

                    if (!string.IsNullOrEmpty(sortColumnName) && tableExpression.SearchParameterQueryGenerator != null)
                    {
                        StringBuilder.Append("SELECT ").Append(VLatest.Resource.ResourceSurrogateId, null).Append(" AS Sid1, ")
                            .Append(sortColumnName, null).AppendLine(" as SortExpr")
                            .Append("FROM ").AppendLine(tableExpression.SearchParameterQueryGenerator.Table);

                        using (var delimited = StringBuilder.BeginDelimitedWhereClause())
                        {
                            AppendHistoryClause(delimited);

                            if (tableExpression.DenormalizedPredicate != null)
                            {
                                delimited.BeginDelimitedElement();
                                tableExpression.DenormalizedPredicate?.AcceptVisitor(DispatchingDenormalizedSearchParameterQueryGenerator.Instance, GetContext());
                            }

                            if (tableExpression.NormalizedPredicate != null)
                            {
                                delimited.BeginDelimitedElement();
                                tableExpression.NormalizedPredicate.AcceptVisitor(tableExpression.SearchParameterQueryGenerator, GetContext());
                            }

                            // if continuation token exists, add it to the query
                            if (continuationToken != null)
                            {
                                var sortOperand = searchSort == SortOrder.Ascending ? ">" : "<";

                                delimited.BeginDelimitedElement();
                                StringBuilder.Append("((").Append(sortColumnName, null).Append($" = ").Append(Parameters.AddParameter(sortColumnName, sortValue));
                                StringBuilder.Append(" AND ").Append(VLatest.Resource.ResourceSurrogateId, null).Append($" >= ").Append(Parameters.AddParameter(VLatest.Resource.ResourceSurrogateId, continuationToken.ResourceSurrogateId)).Append(")");
                                StringBuilder.Append(" OR ").Append(sortColumnName, null).Append($" {sortOperand} ").Append(Parameters.AddParameter(sortColumnName, sortValue)).AppendLine(")");
                            }

                            AppendIntersectionWithPredecessor(delimited, tableExpression);
                        }
                    }

                    break;
                default:
                    throw new ArgumentOutOfRangeException(tableExpression.Kind.ToString());
            }

            return null;
        }

        private SearchParameterQueryGeneratorContext GetContext(string tableAlias = null)
        {
            return new SearchParameterQueryGeneratorContext(StringBuilder, Parameters, Model, tableAlias);
        }

        private void AppendIntersectionWithPredecessor(IndentedStringBuilder.DelimitedScope delimited, TableExpression tableExpression, string tableAlias = null)
        {
            int predecessorIndex = FindRestrictingPredecessorTableExpressionIndex();

            if (predecessorIndex >= 0)
            {
                delimited.BeginDelimitedElement();

                string columnToSelect = (tableExpression.Kind == TableExpressionKind.Chain ? tableExpression.ChainLevel - 1 : tableExpression.ChainLevel) == 0 ? "Sid1" : "Sid2";

                StringBuilder.Append(VLatest.Resource.ResourceSurrogateId, tableAlias).Append(" IN (SELECT ").Append(columnToSelect)
                    .Append(" FROM ").Append(TableExpressionName(predecessorIndex)).Append(")");
            }
        }

        private int FindRestrictingPredecessorTableExpressionIndex()
        {
            int FindImpl(int currentIndex)
            {
                TableExpression currentTableExpression = _rootExpression.TableExpressions[currentIndex];
                switch (currentTableExpression.Kind)
                {
                    case TableExpressionKind.NotExists:
                    case TableExpressionKind.Normal:
                    case TableExpressionKind.Chain:
                    case TableExpressionKind.Top:
                        return currentIndex - 1;
                    case TableExpressionKind.Concatenation:
                        return FindImpl(currentIndex - 1);
                    case TableExpressionKind.Sort:
                        return currentIndex - 1;
                    default:
                        throw new ArgumentOutOfRangeException(currentTableExpression.Kind.ToString());
                }
            }

            return FindImpl(_tableExpressionCounter);
        }

        private void AppendDeletedClause(in IndentedStringBuilder.DelimitedScope delimited, string tableAlias = null)
        {
            if (!_isHistorySearch)
            {
                delimited.BeginDelimitedElement().Append(VLatest.Resource.IsDeleted, tableAlias).Append(" = 0");
            }
        }

        private void AppendHistoryClause(in IndentedStringBuilder.DelimitedScope delimited, string tableAlias = null)
        {
            if (!_isHistorySearch)
            {
                delimited.BeginDelimitedElement();

                StringBuilder.Append(VLatest.Resource.IsHistory, tableAlias).Append(" = 0");
            }
        }

        /// <summary>
        /// A visitor to determine if there are any references to the _id search parameter in an expression
        /// </summary>
        private class DenormalizedExpressionContainsIdParameterVisitor : DefaultExpressionVisitor<object, bool>
        {
            public static readonly DenormalizedExpressionContainsIdParameterVisitor Instance = new DenormalizedExpressionContainsIdParameterVisitor();

            private DenormalizedExpressionContainsIdParameterVisitor()
            : base((acc, curr) => acc || curr)
            {
            }

            public override bool VisitSearchParameter(SearchParameterExpression expression, object context) => expression.Parameter.Name == SearchParameterNames.Id;
        }
    }
}<|MERGE_RESOLUTION|>--- conflicted
+++ resolved
@@ -104,22 +104,18 @@
                 StringBuilder.Append(expression.TableExpressions.Count > 0 ? "CAST(IsMatch AS bit) AS IsMatch, " : "CAST(1 AS bit) AS IsMatch, ");
                 StringBuilder.Append(expression.TableExpressions.Count > 0 ? "CAST(IsPartial AS bit) AS IsPartial, " : "CAST(0 AS bit) AS IsPartial, ");
 
-<<<<<<< HEAD
+                if (_schemaInfo.Current > 3)
+                {
+                    // IsRawResourceMetaSet column was added in V4
+                    StringBuilder.Append(VLatest.Resource.IsRawResourceMetaSet, resourceTableAlias).Append(", ");
+                }
+                else
+                {
+                    StringBuilder.Append("CAST(0 AS bit) AS IsRawResourceMetaSet, ");
+                }
+
                 StringBuilder.Append(VLatest.Resource.RawResource, resourceTableAlias);
                 StringBuilder.AppendLine((searchParamInfo == null || searchParamInfo.Name == KnownQueryParameterNames.LastUpdated) ? string.Empty : $", {TableExpressionName(_tableExpressionCounter)}.SortExpr");
-=======
-                if (_schemaInfo.Current > 3)
-                {
-                    // IsRawResourceMetaSet column was added in V4
-                    StringBuilder.Append(VLatest.Resource.IsRawResourceMetaSet, resourceTableAlias).Append(", ");
-                }
-                else
-                {
-                    StringBuilder.Append("CAST(0 AS bit) AS IsRawResourceMetaSet, ");
-                }
-
-                StringBuilder.AppendLine(VLatest.Resource.RawResource, resourceTableAlias);
->>>>>>> a70c3c74
             }
 
             StringBuilder.Append("FROM ").Append(VLatest.Resource).Append(" ").AppendLine(resourceTableAlias);

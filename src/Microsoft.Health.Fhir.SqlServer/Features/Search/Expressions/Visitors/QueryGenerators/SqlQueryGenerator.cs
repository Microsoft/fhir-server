﻿// -------------------------------------------------------------------------------------------------
// Copyright (c) Microsoft Corporation. All rights reserved.
// Licensed under the MIT License (MIT). See LICENSE in the repo root for license information.
// -------------------------------------------------------------------------------------------------

using System;
using System.Collections.Generic;
using EnsureThat;
using Microsoft.Health.Fhir.Core.Features.Search;
using Microsoft.Health.Fhir.Core.Features.Search.Expressions;
using Microsoft.Health.Fhir.SqlServer.Features.Schema.Model;
using Microsoft.Health.Fhir.SqlServer.Features.Storage;
using Microsoft.Health.SqlServer;
using Microsoft.Health.SqlServer.Features.Storage;

namespace Microsoft.Health.Fhir.SqlServer.Features.Search.Expressions.Visitors.QueryGenerators
{
    internal class SqlQueryGenerator : DefaultExpressionVisitor<SearchOptions, object>, ISqlExpressionVisitor<SearchOptions, object>
    {
        private string _cteMainSelect; // This is represents the CTE that is the main selector for use with includes
        private List<string> _includeCtes;
        private readonly bool _isHistorySearch;
        private int _tableExpressionCounter = -1;
        private SqlRootExpression _rootExpression;
        private const int MaxIncludedItems = 100;

        private HashSet<int> _cteToLimit = new HashSet<int>();

        private HashSet<int> _cteToLimit = new HashSet<int>();

        public SqlQueryGenerator(IndentedStringBuilder sb, SqlQueryParameterManager parameters, SqlServerFhirModel model, bool isHistorySearch)
        {
            EnsureArg.IsNotNull(sb, nameof(sb));
            EnsureArg.IsNotNull(parameters, nameof(parameters));
            EnsureArg.IsNotNull(model, nameof(model));

            StringBuilder = sb;
            Parameters = parameters;
            Model = model;
            _isHistorySearch = isHistorySearch;
        }

        public IndentedStringBuilder StringBuilder { get; }

        public SqlQueryParameterManager Parameters { get; }

        public SqlServerFhirModel Model { get; }

        public object VisitSqlRoot(SqlRootExpression expression, SearchOptions context)
        {
            if (!(context is SearchOptions searchOptions))
            {
                throw new ArgumentException($"Argument should be of type {nameof(SearchOptions)}", nameof(context));
            }

            _rootExpression = expression;

            if (expression.TableExpressions.Count > 0)
            {
                StringBuilder.Append("WITH ");

                StringBuilder.AppendDelimited($",{Environment.NewLine}", expression.TableExpressions, (sb, tableExpression) =>
                {
                    sb.Append(TableExpressionName(++_tableExpressionCounter)).AppendLine(" AS").AppendLine("(");

                    using (sb.Indent())
                    {
                        tableExpression.AcceptVisitor(this, context);
                    }

                    sb.Append(")");
                });

                StringBuilder.AppendLine();
            }

            string resourceTableAlias = "r";

            if (searchOptions.CountOnly)
            {
                StringBuilder.AppendLine("SELECT COUNT(DISTINCT ").Append(VLatest.Resource.ResourceSurrogateId, resourceTableAlias).Append(")");
            }
            else
            {
                StringBuilder.Append("SELECT ");

                if (expression.TableExpressions.Count == 0)
                {
                    StringBuilder.Append("TOP (").Append(Parameters.AddParameter(context.MaxItemCount + 1)).Append(") ");
                }

                StringBuilder.Append(VLatest.Resource.ResourceTypeId, resourceTableAlias).Append(", ")
                    .Append(VLatest.Resource.ResourceId, resourceTableAlias).Append(", ")
                    .Append(VLatest.Resource.Version, resourceTableAlias).Append(", ")
                    .Append(VLatest.Resource.IsDeleted, resourceTableAlias).Append(", ")
                    .Append(VLatest.Resource.ResourceSurrogateId, resourceTableAlias).Append(", ")
                    .Append(VLatest.Resource.RequestMethod, resourceTableAlias).Append(", ");

                // If there's a table expression, use the previously selected bit, otherwise everything in the select is considered a match
                StringBuilder.Append(expression.TableExpressions.Count > 0 ? "CAST(IsMatch AS bit) AS IsMatch, " : "CAST(1 AS bit) AS IsMatch, ");
                StringBuilder.Append(expression.TableExpressions.Count > 0 ? "CAST(IsPartial AS bit) AS IsPartial, " : "CAST(0 AS bit) AS IsPartial, ");

                StringBuilder.AppendLine(VLatest.Resource.RawResource, resourceTableAlias);
            }

            StringBuilder.Append("FROM ").Append(VLatest.Resource).Append(" ").AppendLine(resourceTableAlias);

            if (expression.TableExpressions.Count > 0)
            {
                StringBuilder.Append("INNER JOIN ").AppendLine(TableExpressionName(_tableExpressionCounter));
                StringBuilder.Append("ON ").Append(VLatest.Resource.ResourceSurrogateId, resourceTableAlias).Append(" = ").Append(TableExpressionName(_tableExpressionCounter)).AppendLine(".Sid1");
            }

            using (var delimitedClause = StringBuilder.BeginDelimitedWhereClause())
            {
                foreach (var denormalizedPredicate in expression.DenormalizedExpressions)
                {
                    delimitedClause.BeginDelimitedElement();
                    denormalizedPredicate.AcceptVisitor(DispatchingDenormalizedSearchParameterQueryGenerator.Instance, GetContext());
                }

                if (expression.TableExpressions.Count == 0)
                {
                    AppendHistoryClause(delimitedClause);
                    AppendDeletedClause(delimitedClause);
                }
            }

            if (!searchOptions.CountOnly)
            {
                var sortOrder = searchOptions.GetFirstSortOrderForSupportedParam();

                StringBuilder.Append("ORDER BY ")
                    .Append(VLatest.Resource.ResourceSurrogateId, resourceTableAlias).Append(" ")
                    .AppendLine(sortOrder == SortOrder.Ascending ? "ASC" : "DESC");
            }

            StringBuilder.Append("OPTION(RECOMPILE)");

            return null;
        }

        private static string TableExpressionName(int id) => "cte" + id;

        public object VisitTable(TableExpression tableExpression, SearchOptions context)
        {
            const string referenceSourceTableAlias = "refSource";
            const string referenceTargetResourceTableAlias = "refTarget";

            switch (tableExpression.Kind)
            {
                case TableExpressionKind.Normal:

                    if (tableExpression.ChainLevel == 0)
                    {
                        StringBuilder.Append("SELECT ").Append(VLatest.Resource.ResourceSurrogateId, null).AppendLine(" AS Sid1")
                            .Append("FROM ").AppendLine(tableExpression.SearchParameterQueryGenerator.Table);
                    }
                    else
                    {
                        StringBuilder.Append("SELECT Sid1, ").Append(VLatest.Resource.ResourceSurrogateId, null).AppendLine(" AS Sid2")
                            .Append("FROM ").AppendLine(tableExpression.SearchParameterQueryGenerator.Table)
                            .Append("INNER JOIN ").AppendLine(TableExpressionName(FindRestrictingPredecessorTableExpressionIndex()));

                        using (var delimited = StringBuilder.BeginDelimitedOnClause())
                        {
                            delimited.BeginDelimitedElement().Append(VLatest.Resource.ResourceSurrogateId, null).Append(" = ").Append("Sid2");
                        }
                    }

                    using (var delimited = StringBuilder.BeginDelimitedWhereClause())
                    {
                        AppendHistoryClause(delimited);

                        if (tableExpression.ChainLevel == 0)
                        {
                            // if chainLevel > 0, the intersection is already handled in the JOIN
                            AppendIntersectionWithPredecessor(delimited, tableExpression);
                        }

                        if (tableExpression.DenormalizedPredicate != null)
                        {
                            delimited.BeginDelimitedElement();
                            tableExpression.DenormalizedPredicate?.AcceptVisitor(DispatchingDenormalizedSearchParameterQueryGenerator.Instance, GetContext());
                        }

                        if (tableExpression.NormalizedPredicate != null)
                        {
                            delimited.BeginDelimitedElement();
                            tableExpression.NormalizedPredicate.AcceptVisitor(tableExpression.SearchParameterQueryGenerator, GetContext());
                        }
                    }

                    break;

                case TableExpressionKind.Concatenation:
                    StringBuilder.Append("SELECT * FROM ").AppendLine(TableExpressionName(_tableExpressionCounter - 1));
                    StringBuilder.AppendLine("UNION ALL");

                    goto case TableExpressionKind.Normal;

                case TableExpressionKind.All:
                    StringBuilder.Append("SELECT ").Append(VLatest.Resource.ResourceSurrogateId, null).AppendLine(" AS Sid1")
                        .Append("FROM ").AppendLine(VLatest.Resource);

                    using (var delimited = StringBuilder.BeginDelimitedWhereClause())
                    {
                        AppendHistoryClause(delimited);
                        AppendDeletedClause(delimited);
                        if (tableExpression.DenormalizedPredicate != null)
                        {
                            delimited.BeginDelimitedElement();
                            tableExpression.DenormalizedPredicate?.AcceptVisitor(DispatchingDenormalizedSearchParameterQueryGenerator.Instance, GetContext());
                        }
                    }

                    break;

                case TableExpressionKind.NotExists:
                    StringBuilder.Append("SELECT Sid1 FROM ").AppendLine(TableExpressionName(_tableExpressionCounter - 1));
                    StringBuilder.AppendLine("WHERE Sid1 NOT IN").AppendLine("(");

                    using (StringBuilder.Indent())
                    {
                        StringBuilder.Append("SELECT ").AppendLine(VLatest.Resource.ResourceSurrogateId, null)
                            .Append("FROM ").AppendLine(tableExpression.SearchParameterQueryGenerator.Table);
                        using (var delimited = StringBuilder.BeginDelimitedWhereClause())
                        {
                            AppendHistoryClause(delimited);

                            if (tableExpression.DenormalizedPredicate != null)
                            {
                                delimited.BeginDelimitedElement();
                                tableExpression.DenormalizedPredicate?.AcceptVisitor(DispatchingDenormalizedSearchParameterQueryGenerator.Instance, GetContext());
                            }

                            delimited.BeginDelimitedElement();
                            tableExpression.NormalizedPredicate.AcceptVisitor(tableExpression.SearchParameterQueryGenerator, GetContext());
                        }
                    }

                    StringBuilder.AppendLine(")");
                    break;

                case TableExpressionKind.Top:
                    var sortOrder = context.GetFirstSortOrderForSupportedParam();

                    // Everything in the top expression is considered a match
                    StringBuilder.Append("SELECT DISTINCT TOP (").Append(Parameters.AddParameter(context.MaxItemCount + 1)).AppendLine(") Sid1, 1 AS IsMatch, 0 AS IsPartial ")
                        .Append("FROM ").AppendLine(TableExpressionName(_tableExpressionCounter - 1))
                        .AppendLine($"ORDER BY Sid1 {(sortOrder == SortOrder.Ascending ? "ASC" : "DESC")}");

                    // For any includes, the source of the resource surrogate ids to join on is saved
                    _cteMainSelect = TableExpressionName(_tableExpressionCounter);

                    break;

                case TableExpressionKind.Chain:
                    var chainedExpression = (ChainedExpression)tableExpression.NormalizedPredicate;

                    StringBuilder.Append("SELECT ");
                    if (tableExpression.ChainLevel == 1)
                    {
                        StringBuilder.Append(VLatest.ReferenceSearchParam.ResourceSurrogateId, referenceSourceTableAlias).Append(" AS ").Append(chainedExpression.Reversed ? "Sid2" : "Sid1").Append(", ");
                    }
                    else
                    {
                        StringBuilder.Append("Sid1, ");
                    }

                    StringBuilder.Append(VLatest.Resource.ResourceSurrogateId, chainedExpression.Reversed && tableExpression.ChainLevel > 1 ? referenceSourceTableAlias : referenceTargetResourceTableAlias).Append(" AS ").AppendLine(chainedExpression.Reversed && tableExpression.ChainLevel == 1 ? "Sid1 " : "Sid2 ")
                        .Append("FROM ").Append(VLatest.ReferenceSearchParam).Append(' ').AppendLine(referenceSourceTableAlias)
                        .Append("INNER JOIN ").Append(VLatest.Resource).Append(' ').AppendLine(referenceTargetResourceTableAlias);

                    using (var delimited = StringBuilder.BeginDelimitedOnClause())
                    {
                        delimited.BeginDelimitedElement().Append(VLatest.ReferenceSearchParam.ReferenceResourceTypeId, referenceSourceTableAlias)
                            .Append(" = ").Append(VLatest.Resource.ResourceTypeId, referenceTargetResourceTableAlias);

                        delimited.BeginDelimitedElement().Append(VLatest.ReferenceSearchParam.ReferenceResourceId, referenceSourceTableAlias)
                            .Append(" = ").Append(VLatest.Resource.ResourceId, referenceTargetResourceTableAlias);
                    }

                    // For reverse chaning, if there is a parameter on the _id search parameter, we need another join to get the resource ID of the reference source (all we have is the surrogate ID at this point)

                    bool denormalizedHandledBySecondJoin = tableExpression.DenormalizedPredicate != null && chainedExpression.Reversed && tableExpression.DenormalizedPredicate.AcceptVisitor(DenormalizedExpressionContainsIdParameterVisitor.Instance, null);

                    if (denormalizedHandledBySecondJoin)
                    {
                        const string referenceSourceResourceTableAlias = "refSourceResource";

                        denormalizedHandledBySecondJoin = true;
                        StringBuilder.Append("INNER JOIN ").Append(VLatest.Resource).Append(' ').AppendLine(referenceSourceResourceTableAlias);

                        using (var delimited = StringBuilder.BeginDelimitedOnClause())
                        {
                            delimited.BeginDelimitedElement().Append(VLatest.ReferenceSearchParam.ResourceSurrogateId, referenceSourceTableAlias)
                                .Append(" = ").Append(VLatest.Resource.ResourceSurrogateId, referenceSourceResourceTableAlias);

                            delimited.BeginDelimitedElement();
                            tableExpression.DenormalizedPredicate?.AcceptVisitor(DispatchingDenormalizedSearchParameterQueryGenerator.Instance, GetContext(referenceSourceResourceTableAlias));
                        }
                    }

                    if (tableExpression.ChainLevel > 1)
                    {
                        StringBuilder.Append("INNER JOIN ").AppendLine(TableExpressionName(FindRestrictingPredecessorTableExpressionIndex()));

                        using (var delimited = StringBuilder.BeginDelimitedOnClause())
                        {
                            delimited.BeginDelimitedElement().Append(VLatest.Resource.ResourceSurrogateId, chainedExpression.Reversed ? referenceTargetResourceTableAlias : referenceSourceTableAlias).Append(" = ").Append("Sid2");
                        }
                    }

                    using (var delimited = StringBuilder.BeginDelimitedWhereClause())
                    {
                        delimited.BeginDelimitedElement().Append(VLatest.ReferenceSearchParam.SearchParamId, referenceSourceTableAlias)
                            .Append(" = ").Append(Parameters.AddParameter(VLatest.ReferenceSearchParam.SearchParamId, Model.GetSearchParamId(chainedExpression.ReferenceSearchParameter.Url)));

                        AppendHistoryClause(delimited, referenceTargetResourceTableAlias);
                        AppendHistoryClause(delimited, referenceSourceTableAlias);

                        delimited.BeginDelimitedElement().Append(VLatest.ReferenceSearchParam.ResourceTypeId, referenceSourceTableAlias)
                            .Append(" = ").Append(Parameters.AddParameter(VLatest.ReferenceSearchParam.ResourceTypeId, Model.GetResourceTypeId(chainedExpression.ResourceType)));

                        delimited.BeginDelimitedElement().Append(VLatest.ReferenceSearchParam.ReferenceResourceTypeId, referenceSourceTableAlias)
                            .Append(" = ").Append(Parameters.AddParameter(VLatest.ReferenceSearchParam.ReferenceResourceTypeId, Model.GetResourceTypeId(chainedExpression.TargetResourceType)));

                        if (tableExpression.ChainLevel == 1)
                        {
                            // if > 1, the intersection is handled by the JOIN
                            AppendIntersectionWithPredecessor(delimited, tableExpression, chainedExpression.Reversed ? referenceTargetResourceTableAlias : referenceSourceTableAlias);
                        }

                        if (tableExpression.DenormalizedPredicate != null && !denormalizedHandledBySecondJoin)
                        {
                            delimited.BeginDelimitedElement();
                            tableExpression.DenormalizedPredicate?.AcceptVisitor(DispatchingDenormalizedSearchParameterQueryGenerator.Instance, GetContext(chainedExpression.Reversed ? referenceSourceTableAlias : referenceTargetResourceTableAlias));
                        }

                        if (tableExpression.DenormalizedPredicateOnChainRoot != null)
                        {
                            delimited.BeginDelimitedElement();
                            tableExpression.DenormalizedPredicateOnChainRoot.AcceptVisitor(DispatchingDenormalizedSearchParameterQueryGenerator.Instance, GetContext(chainedExpression.Reversed ? referenceTargetResourceTableAlias : referenceSourceTableAlias));
                        }
                    }

                    break;
                case TableExpressionKind.Include:
                    var includeExpression = (IncludeExpression)tableExpression.NormalizedPredicate;

                    StringBuilder.Append("SELECT DISTINCT ");

                    if (includeExpression.Reversed)
                    {
                        // In case its revinclude, we limit the number of returned items as the resultset size is potentially
                        // unbounded. we ask for +1 so in the limit expression we know if to mark at truncated...
<<<<<<< HEAD
                        StringBuilder.Append("TOP (").Append(Parameters.AddParameter(MaxIncludedItems + 1)).Append(") ");
=======
                        StringBuilder.Append("TOP (").Append(Parameters.AddParameter(context.IncludeCount + 1)).Append(") ");
>>>>>>> b85ef900
                    }

                    var table = !includeExpression.Reversed ? referenceTargetResourceTableAlias : referenceSourceTableAlias;
                    StringBuilder.Append(VLatest.Resource.ResourceSurrogateId, table);
                    StringBuilder.AppendLine(" AS Sid1, 0 AS IsMatch ");

                    StringBuilder.Append("FROM ").Append(VLatest.ReferenceSearchParam).Append(' ').AppendLine(referenceSourceTableAlias)
                        .Append("INNER JOIN ").Append(VLatest.Resource).Append(' ').AppendLine(referenceTargetResourceTableAlias);

                    using (var delimited = StringBuilder.BeginDelimitedOnClause())
                    {
                        delimited.BeginDelimitedElement().Append(VLatest.ReferenceSearchParam.ReferenceResourceTypeId, referenceSourceTableAlias)
                            .Append(" = ").Append(VLatest.Resource.ResourceTypeId, referenceTargetResourceTableAlias);

                        delimited.BeginDelimitedElement().Append(VLatest.ReferenceSearchParam.ReferenceResourceId, referenceSourceTableAlias)
                            .Append(" = ").Append(VLatest.Resource.ResourceId, referenceTargetResourceTableAlias);
                    }

                    using (var delimited = StringBuilder.BeginDelimitedWhereClause())
                    {
                        if (!includeExpression.WildCard)
                        {
                            delimited.BeginDelimitedElement().Append(VLatest.ReferenceSearchParam.SearchParamId, referenceSourceTableAlias)
                                .Append(" = ").Append(Parameters.AddParameter(VLatest.ReferenceSearchParam.SearchParamId, Model.GetSearchParamId(includeExpression.ReferenceSearchParameter.Url)));

                            if (includeExpression.TargetResourceType != null)
                            {
                                delimited.BeginDelimitedElement().Append(VLatest.ReferenceSearchParam.ReferenceResourceTypeId, referenceSourceTableAlias)
                                    .Append(" = ").Append(Parameters.AddParameter(VLatest.ReferenceSearchParam.ReferenceResourceTypeId, Model.GetResourceTypeId(includeExpression.TargetResourceType)));
                            }
                        }

                        AppendHistoryClause(delimited, referenceTargetResourceTableAlias);
                        AppendHistoryClause(delimited, referenceSourceTableAlias);

                        table = !includeExpression.Reversed ? referenceSourceTableAlias : referenceTargetResourceTableAlias;
                        delimited.BeginDelimitedElement().Append(VLatest.ReferenceSearchParam.ResourceTypeId, table)
                            .Append(" = ").Append(Parameters.AddParameter(VLatest.ReferenceSearchParam.ResourceTypeId, Model.GetResourceTypeId(includeExpression.ResourceType)));

                        if (includeExpression.Reversed)
                        {
                            delimited.BeginDelimitedElement().Append(VLatest.ReferenceSearchParam.ResourceTypeId, referenceSourceTableAlias)
                                .Append(" = ").Append(Parameters.AddParameter(VLatest.ReferenceSearchParam.ResourceTypeId, Model.GetResourceTypeId(includeExpression.SourceResourceType)));
                        }

                        // Limit the join to the main select CTE.
                        // The main select will have max+1 items in the result set to account for paging, so we only want to join using the max amount.
                        delimited.BeginDelimitedElement().Append(VLatest.Resource.ResourceSurrogateId, table)
                            .Append(" IN (SELECT TOP(")
                            .Append(Parameters.AddParameter(context.MaxItemCount))
                            .Append(") Sid1 FROM ").Append(_cteMainSelect).Append(")");
                    }

                    if (_includeCtes == null)
                    {
                        _includeCtes = new List<string>();
                    }

                    if (includeExpression.Reversed)
                    {
                        // mark that this cte is a reverse one, meaning we need to add another items limitation
                        // cte on top of it
                        _cteToLimit.Add(_tableExpressionCounter);
                    }

                    break;
                case TableExpressionKind.IncludeLimit:
                    StringBuilder.Append("SELECT DISTINCT ");

                    var isRev = _cteToLimit.Contains(_tableExpressionCounter - 1);
                    if (isRev)
                    {
                        // the related cte is a reverse include, limit the number of returned items and count to
                        // see if we are over the threshold (to produce a warning to the client)
<<<<<<< HEAD
                        StringBuilder.Append("TOP (").Append(Parameters.AddParameter(MaxIncludedItems)).Append(") ");
=======
                        StringBuilder.Append("TOP (").Append(Parameters.AddParameter(context.IncludeCount)).Append(") ");
>>>>>>> b85ef900
                    }

                    StringBuilder.Append("Sid1, IsMatch, ");

                    if (isRev)
                    {
                        StringBuilder.Append("CASE WHEN count(*) over() > ")
<<<<<<< HEAD
                        .Append(Parameters.AddParameter(MaxIncludedItems))
=======
                        .Append(Parameters.AddParameter(context.IncludeCount))
>>>>>>> b85ef900
                        .AppendLine(" THEN 1 ELSE 0 END AS IsPartial ");
                    }
                    else
                    {
                        // if forward, just mark as not partial
                        StringBuilder.AppendLine("0 AS IsPartial ");
                    }

                    StringBuilder.Append("FROM ").AppendLine(TableExpressionName(_tableExpressionCounter - 1));

                    // the 'original' include cte is not in the union, but this new layer is instead
                    _includeCtes.Add(TableExpressionName(_tableExpressionCounter));
                    break;
                case TableExpressionKind.IncludeUnionAll:
                    StringBuilder.AppendLine("SELECT Sid1, IsMatch, IsPartial ");
                    StringBuilder.Append("FROM ").AppendLine(_cteMainSelect);

                    foreach (var includeCte in _includeCtes)
                    {
                        StringBuilder.AppendLine("UNION ALL");
                        StringBuilder.AppendLine("SELECT Sid1, IsMatch, IsPartial ");
                        StringBuilder.Append("FROM ").AppendLine(includeCte);
                    }

                    break;

                default:
                    throw new ArgumentOutOfRangeException(tableExpression.Kind.ToString());
            }

            return null;
        }

        private SearchParameterQueryGeneratorContext GetContext(string tableAlias = null)
        {
            return new SearchParameterQueryGeneratorContext(StringBuilder, Parameters, Model, tableAlias);
        }

        private void AppendIntersectionWithPredecessor(IndentedStringBuilder.DelimitedScope delimited, TableExpression tableExpression, string tableAlias = null)
        {
            int predecessorIndex = FindRestrictingPredecessorTableExpressionIndex();

            if (predecessorIndex >= 0)
            {
                delimited.BeginDelimitedElement();

                string columnToSelect = (tableExpression.Kind == TableExpressionKind.Chain ? tableExpression.ChainLevel - 1 : tableExpression.ChainLevel) == 0 ? "Sid1" : "Sid2";

                StringBuilder.Append(VLatest.Resource.ResourceSurrogateId, tableAlias).Append(" IN (SELECT ").Append(columnToSelect)
                    .Append(" FROM ").Append(TableExpressionName(predecessorIndex)).Append(")");
            }
        }

        private int FindRestrictingPredecessorTableExpressionIndex()
        {
            int FindImpl(int currentIndex)
            {
                TableExpression currentTableExpression = _rootExpression.TableExpressions[currentIndex];
                switch (currentTableExpression.Kind)
                {
                    case TableExpressionKind.NotExists:
                    case TableExpressionKind.Normal:
                    case TableExpressionKind.Chain:
                        return currentIndex - 1;
                    case TableExpressionKind.Concatenation:
                        return FindImpl(currentIndex - 1);

                    default:
                        throw new ArgumentOutOfRangeException(currentTableExpression.Kind.ToString());
                }
            }

            return FindImpl(_tableExpressionCounter);
        }

        private void AppendDeletedClause(in IndentedStringBuilder.DelimitedScope delimited, string tableAlias = null)
        {
            if (!_isHistorySearch)
            {
                delimited.BeginDelimitedElement().Append(VLatest.Resource.IsDeleted, tableAlias).Append(" = 0");
            }
        }

        private void AppendHistoryClause(in IndentedStringBuilder.DelimitedScope delimited, string tableAlias = null)
        {
            if (!_isHistorySearch)
            {
                delimited.BeginDelimitedElement();

                StringBuilder.Append(VLatest.Resource.IsHistory, tableAlias).Append(" = 0");
            }
        }

        /// <summary>
        /// A visitor to determine if there are any references to the _id search parameter in an expression
        /// </summary>
        private class DenormalizedExpressionContainsIdParameterVisitor : DefaultExpressionVisitor<object, bool>
        {
            public static readonly DenormalizedExpressionContainsIdParameterVisitor Instance = new DenormalizedExpressionContainsIdParameterVisitor();

            private DenormalizedExpressionContainsIdParameterVisitor()
            : base((acc, curr) => acc || curr)
            {
            }

            public override bool VisitSearchParameter(SearchParameterExpression expression, object context) => expression.Parameter.Name == SearchParameterNames.Id;
        }
    }
}<|MERGE_RESOLUTION|>--- conflicted
+++ resolved
@@ -22,9 +22,6 @@
         private readonly bool _isHistorySearch;
         private int _tableExpressionCounter = -1;
         private SqlRootExpression _rootExpression;
-        private const int MaxIncludedItems = 100;
-
-        private HashSet<int> _cteToLimit = new HashSet<int>();
 
         private HashSet<int> _cteToLimit = new HashSet<int>();
 
@@ -355,11 +352,7 @@
                     {
                         // In case its revinclude, we limit the number of returned items as the resultset size is potentially
                         // unbounded. we ask for +1 so in the limit expression we know if to mark at truncated...
-<<<<<<< HEAD
-                        StringBuilder.Append("TOP (").Append(Parameters.AddParameter(MaxIncludedItems + 1)).Append(") ");
-=======
                         StringBuilder.Append("TOP (").Append(Parameters.AddParameter(context.IncludeCount + 1)).Append(") ");
->>>>>>> b85ef900
                     }
 
                     var table = !includeExpression.Reversed ? referenceTargetResourceTableAlias : referenceSourceTableAlias;
@@ -434,11 +427,7 @@
                     {
                         // the related cte is a reverse include, limit the number of returned items and count to
                         // see if we are over the threshold (to produce a warning to the client)
-<<<<<<< HEAD
-                        StringBuilder.Append("TOP (").Append(Parameters.AddParameter(MaxIncludedItems)).Append(") ");
-=======
                         StringBuilder.Append("TOP (").Append(Parameters.AddParameter(context.IncludeCount)).Append(") ");
->>>>>>> b85ef900
                     }
 
                     StringBuilder.Append("Sid1, IsMatch, ");
@@ -446,11 +435,7 @@
                     if (isRev)
                     {
                         StringBuilder.Append("CASE WHEN count(*) over() > ")
-<<<<<<< HEAD
-                        .Append(Parameters.AddParameter(MaxIncludedItems))
-=======
                         .Append(Parameters.AddParameter(context.IncludeCount))
->>>>>>> b85ef900
                         .AppendLine(" THEN 1 ELSE 0 END AS IsPartial ");
                     }
                     else

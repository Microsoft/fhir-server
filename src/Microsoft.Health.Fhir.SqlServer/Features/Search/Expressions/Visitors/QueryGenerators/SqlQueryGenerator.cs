﻿// -------------------------------------------------------------------------------------------------
// Copyright (c) Microsoft Corporation. All rights reserved.
// Licensed under the MIT License (MIT). See LICENSE in the repo root for license information.
// -------------------------------------------------------------------------------------------------

using System;
using System.Collections.Generic;
using EnsureThat;
using Microsoft.Health.Fhir.Core.Features.Search;
using Microsoft.Health.Fhir.Core.Features.Search.Expressions;
using Microsoft.Health.Fhir.SqlServer.Features.Schema.Model;
using Microsoft.Health.Fhir.SqlServer.Features.Storage;
using Microsoft.Health.SqlServer;
using Microsoft.Health.SqlServer.Features.Schema;
using Microsoft.Health.SqlServer.Features.Storage;

namespace Microsoft.Health.Fhir.SqlServer.Features.Search.Expressions.Visitors.QueryGenerators
{
    internal class SqlQueryGenerator : DefaultExpressionVisitor<SearchOptions, object>, ISqlExpressionVisitor<SearchOptions, object>
    {
        private string _cteMainSelect; // This is represents the CTE that is the main selector for use with includes
        private List<string> _includeCtes;
        private readonly bool _isHistorySearch;
        private int _tableExpressionCounter = -1;
        private SqlRootExpression _rootExpression;
<<<<<<< HEAD
        private const int MaxIncludedItems = 100;
        private readonly SchemaInformation _schemaInfo;
=======
>>>>>>> 8d574142

        private HashSet<int> _cteToLimit = new HashSet<int>();

        public SqlQueryGenerator(IndentedStringBuilder sb, SqlQueryParameterManager parameters, SqlServerFhirModel model, bool isHistorySearch, SchemaInformation schemaInfo)
        {
            EnsureArg.IsNotNull(sb, nameof(sb));
            EnsureArg.IsNotNull(parameters, nameof(parameters));
            EnsureArg.IsNotNull(model, nameof(model));
            EnsureArg.IsNotNull(schemaInfo, nameof(schemaInfo));

            StringBuilder = sb;
            Parameters = parameters;
            Model = model;
            _isHistorySearch = isHistorySearch;
            _schemaInfo = schemaInfo;
        }

        public IndentedStringBuilder StringBuilder { get; }

        public SqlQueryParameterManager Parameters { get; }

        public SqlServerFhirModel Model { get; }

        public object VisitSqlRoot(SqlRootExpression expression, SearchOptions context)
        {
            if (!(context is SearchOptions searchOptions))
            {
                throw new ArgumentException($"Argument should be of type {nameof(SearchOptions)}", nameof(context));
            }

            _rootExpression = expression;

            if (expression.TableExpressions.Count > 0)
            {
                StringBuilder.Append("WITH ");

                StringBuilder.AppendDelimited($",{Environment.NewLine}", expression.TableExpressions, (sb, tableExpression) =>
                {
                    sb.Append(TableExpressionName(++_tableExpressionCounter)).AppendLine(" AS").AppendLine("(");

                    using (sb.Indent())
                    {
                        tableExpression.AcceptVisitor(this, context);
                    }

                    sb.Append(")");
                });

                StringBuilder.AppendLine();
            }

            string resourceTableAlias = "r";

            if (searchOptions.CountOnly)
            {
                StringBuilder.AppendLine("SELECT COUNT(DISTINCT ").Append(VLatest.Resource.ResourceSurrogateId, resourceTableAlias).Append(")");
            }
            else
            {
                StringBuilder.Append("SELECT ");

                if (expression.TableExpressions.Count == 0)
                {
                    StringBuilder.Append("TOP (").Append(Parameters.AddParameter(context.MaxItemCount + 1)).Append(") ");
                }

                StringBuilder.Append(VLatest.Resource.ResourceTypeId, resourceTableAlias).Append(", ")
                    .Append(VLatest.Resource.ResourceId, resourceTableAlias).Append(", ")
                    .Append(VLatest.Resource.Version, resourceTableAlias).Append(", ")
                    .Append(VLatest.Resource.IsDeleted, resourceTableAlias).Append(", ")
                    .Append(VLatest.Resource.ResourceSurrogateId, resourceTableAlias).Append(", ")
                    .Append(VLatest.Resource.RequestMethod, resourceTableAlias).Append(", ");

                // If there's a table expression, use the previously selected bit, otherwise everything in the select is considered a match
                StringBuilder.Append(expression.TableExpressions.Count > 0 ? "CAST(IsMatch AS bit) AS IsMatch, " : "CAST(1 AS bit) AS IsMatch, ");
                StringBuilder.Append(expression.TableExpressions.Count > 0 ? "CAST(IsPartial AS bit) AS IsPartial, " : "CAST(0 AS bit) AS IsPartial, ");

                if (_schemaInfo.Current > 4)
                {
                    // RawResourceMetaSet column was added in V5
                    StringBuilder.AppendLine(VLatest.Resource.RawResourceMetaSet, resourceTableAlias).Append(", ");
                }

                StringBuilder.AppendLine(VLatest.Resource.RawResource, resourceTableAlias);
            }

            StringBuilder.Append("FROM ").Append(VLatest.Resource).Append(" ").AppendLine(resourceTableAlias);

            if (expression.TableExpressions.Count > 0)
            {
                StringBuilder.Append("INNER JOIN ").AppendLine(TableExpressionName(_tableExpressionCounter));
                StringBuilder.Append("ON ").Append(VLatest.Resource.ResourceSurrogateId, resourceTableAlias).Append(" = ").Append(TableExpressionName(_tableExpressionCounter)).AppendLine(".Sid1");
            }

            using (var delimitedClause = StringBuilder.BeginDelimitedWhereClause())
            {
                foreach (var denormalizedPredicate in expression.DenormalizedExpressions)
                {
                    delimitedClause.BeginDelimitedElement();
                    denormalizedPredicate.AcceptVisitor(DispatchingDenormalizedSearchParameterQueryGenerator.Instance, GetContext());
                }

                if (expression.TableExpressions.Count == 0)
                {
                    AppendHistoryClause(delimitedClause);
                    AppendDeletedClause(delimitedClause);
                }
            }

            if (!searchOptions.CountOnly)
            {
                var sortOrder = searchOptions.GetFirstSortOrderForSupportedParam();

                StringBuilder.Append("ORDER BY ")
                    .Append(VLatest.Resource.ResourceSurrogateId, resourceTableAlias).Append(" ")
                    .AppendLine(sortOrder == SortOrder.Ascending ? "ASC" : "DESC");
            }

            StringBuilder.Append("OPTION(RECOMPILE)");

            return null;
        }

        private static string TableExpressionName(int id) => "cte" + id;

        public object VisitTable(TableExpression tableExpression, SearchOptions context)
        {
            const string referenceSourceTableAlias = "refSource";
            const string referenceTargetResourceTableAlias = "refTarget";

            switch (tableExpression.Kind)
            {
                case TableExpressionKind.Normal:

                    if (tableExpression.ChainLevel == 0)
                    {
                        StringBuilder.Append("SELECT ").Append(VLatest.Resource.ResourceSurrogateId, null).AppendLine(" AS Sid1")
                            .Append("FROM ").AppendLine(tableExpression.SearchParameterQueryGenerator.Table);
                    }
                    else
                    {
                        StringBuilder.Append("SELECT Sid1, ").Append(VLatest.Resource.ResourceSurrogateId, null).AppendLine(" AS Sid2")
                            .Append("FROM ").AppendLine(tableExpression.SearchParameterQueryGenerator.Table)
                            .Append("INNER JOIN ").AppendLine(TableExpressionName(FindRestrictingPredecessorTableExpressionIndex()));

                        using (var delimited = StringBuilder.BeginDelimitedOnClause())
                        {
                            delimited.BeginDelimitedElement().Append(VLatest.Resource.ResourceSurrogateId, null).Append(" = ").Append("Sid2");
                        }
                    }

                    using (var delimited = StringBuilder.BeginDelimitedWhereClause())
                    {
                        AppendHistoryClause(delimited);

                        if (tableExpression.ChainLevel == 0)
                        {
                            // if chainLevel > 0, the intersection is already handled in the JOIN
                            AppendIntersectionWithPredecessor(delimited, tableExpression);
                        }

                        if (tableExpression.DenormalizedPredicate != null)
                        {
                            delimited.BeginDelimitedElement();
                            tableExpression.DenormalizedPredicate?.AcceptVisitor(DispatchingDenormalizedSearchParameterQueryGenerator.Instance, GetContext());
                        }

                        if (tableExpression.NormalizedPredicate != null)
                        {
                            delimited.BeginDelimitedElement();
                            tableExpression.NormalizedPredicate.AcceptVisitor(tableExpression.SearchParameterQueryGenerator, GetContext());
                        }
                    }

                    break;

                case TableExpressionKind.Concatenation:
                    StringBuilder.Append("SELECT * FROM ").AppendLine(TableExpressionName(_tableExpressionCounter - 1));
                    StringBuilder.AppendLine("UNION ALL");

                    goto case TableExpressionKind.Normal;

                case TableExpressionKind.All:
                    StringBuilder.Append("SELECT ").Append(VLatest.Resource.ResourceSurrogateId, null).AppendLine(" AS Sid1")
                        .Append("FROM ").AppendLine(VLatest.Resource);

                    using (var delimited = StringBuilder.BeginDelimitedWhereClause())
                    {
                        AppendHistoryClause(delimited);
                        AppendDeletedClause(delimited);
                        if (tableExpression.DenormalizedPredicate != null)
                        {
                            delimited.BeginDelimitedElement();
                            tableExpression.DenormalizedPredicate?.AcceptVisitor(DispatchingDenormalizedSearchParameterQueryGenerator.Instance, GetContext());
                        }
                    }

                    break;

                case TableExpressionKind.NotExists:
                    StringBuilder.Append("SELECT Sid1 FROM ").AppendLine(TableExpressionName(_tableExpressionCounter - 1));
                    StringBuilder.AppendLine("WHERE Sid1 NOT IN").AppendLine("(");

                    using (StringBuilder.Indent())
                    {
                        StringBuilder.Append("SELECT ").AppendLine(VLatest.Resource.ResourceSurrogateId, null)
                            .Append("FROM ").AppendLine(tableExpression.SearchParameterQueryGenerator.Table);
                        using (var delimited = StringBuilder.BeginDelimitedWhereClause())
                        {
                            AppendHistoryClause(delimited);

                            if (tableExpression.DenormalizedPredicate != null)
                            {
                                delimited.BeginDelimitedElement();
                                tableExpression.DenormalizedPredicate?.AcceptVisitor(DispatchingDenormalizedSearchParameterQueryGenerator.Instance, GetContext());
                            }

                            delimited.BeginDelimitedElement();
                            tableExpression.NormalizedPredicate.AcceptVisitor(tableExpression.SearchParameterQueryGenerator, GetContext());
                        }
                    }

                    StringBuilder.AppendLine(")");
                    break;

                case TableExpressionKind.Top:
                    var sortOrder = context.GetFirstSortOrderForSupportedParam();

                    // Everything in the top expression is considered a match
                    StringBuilder.Append("SELECT DISTINCT TOP (").Append(Parameters.AddParameter(context.MaxItemCount + 1)).AppendLine(") Sid1, 1 AS IsMatch, 0 AS IsPartial ")
                        .Append("FROM ").AppendLine(TableExpressionName(_tableExpressionCounter - 1))
                        .AppendLine($"ORDER BY Sid1 {(sortOrder == SortOrder.Ascending ? "ASC" : "DESC")}");

                    // For any includes, the source of the resource surrogate ids to join on is saved
                    _cteMainSelect = TableExpressionName(_tableExpressionCounter);

                    break;

                case TableExpressionKind.Chain:
                    var chainedExpression = (ChainedExpression)tableExpression.NormalizedPredicate;

                    StringBuilder.Append("SELECT ");
                    if (tableExpression.ChainLevel == 1)
                    {
                        StringBuilder.Append(VLatest.ReferenceSearchParam.ResourceSurrogateId, referenceSourceTableAlias).Append(" AS ").Append(chainedExpression.Reversed ? "Sid2" : "Sid1").Append(", ");
                    }
                    else
                    {
                        StringBuilder.Append("Sid1, ");
                    }

                    StringBuilder.Append(VLatest.Resource.ResourceSurrogateId, chainedExpression.Reversed && tableExpression.ChainLevel > 1 ? referenceSourceTableAlias : referenceTargetResourceTableAlias).Append(" AS ").AppendLine(chainedExpression.Reversed && tableExpression.ChainLevel == 1 ? "Sid1 " : "Sid2 ")
                        .Append("FROM ").Append(VLatest.ReferenceSearchParam).Append(' ').AppendLine(referenceSourceTableAlias)
                        .Append("INNER JOIN ").Append(VLatest.Resource).Append(' ').AppendLine(referenceTargetResourceTableAlias);

                    using (var delimited = StringBuilder.BeginDelimitedOnClause())
                    {
                        delimited.BeginDelimitedElement().Append(VLatest.ReferenceSearchParam.ReferenceResourceTypeId, referenceSourceTableAlias)
                            .Append(" = ").Append(VLatest.Resource.ResourceTypeId, referenceTargetResourceTableAlias);

                        delimited.BeginDelimitedElement().Append(VLatest.ReferenceSearchParam.ReferenceResourceId, referenceSourceTableAlias)
                            .Append(" = ").Append(VLatest.Resource.ResourceId, referenceTargetResourceTableAlias);
                    }

                    // For reverse chaning, if there is a parameter on the _id search parameter, we need another join to get the resource ID of the reference source (all we have is the surrogate ID at this point)

                    bool denormalizedHandledBySecondJoin = tableExpression.DenormalizedPredicate != null && chainedExpression.Reversed && tableExpression.DenormalizedPredicate.AcceptVisitor(DenormalizedExpressionContainsIdParameterVisitor.Instance, null);

                    if (denormalizedHandledBySecondJoin)
                    {
                        const string referenceSourceResourceTableAlias = "refSourceResource";

                        denormalizedHandledBySecondJoin = true;
                        StringBuilder.Append("INNER JOIN ").Append(VLatest.Resource).Append(' ').AppendLine(referenceSourceResourceTableAlias);

                        using (var delimited = StringBuilder.BeginDelimitedOnClause())
                        {
                            delimited.BeginDelimitedElement().Append(VLatest.ReferenceSearchParam.ResourceSurrogateId, referenceSourceTableAlias)
                                .Append(" = ").Append(VLatest.Resource.ResourceSurrogateId, referenceSourceResourceTableAlias);

                            delimited.BeginDelimitedElement();
                            tableExpression.DenormalizedPredicate?.AcceptVisitor(DispatchingDenormalizedSearchParameterQueryGenerator.Instance, GetContext(referenceSourceResourceTableAlias));
                        }
                    }

                    if (tableExpression.ChainLevel > 1)
                    {
                        StringBuilder.Append("INNER JOIN ").AppendLine(TableExpressionName(FindRestrictingPredecessorTableExpressionIndex()));

                        using (var delimited = StringBuilder.BeginDelimitedOnClause())
                        {
                            delimited.BeginDelimitedElement().Append(VLatest.Resource.ResourceSurrogateId, chainedExpression.Reversed ? referenceTargetResourceTableAlias : referenceSourceTableAlias).Append(" = ").Append("Sid2");
                        }
                    }

                    using (var delimited = StringBuilder.BeginDelimitedWhereClause())
                    {
                        delimited.BeginDelimitedElement().Append(VLatest.ReferenceSearchParam.SearchParamId, referenceSourceTableAlias)
                            .Append(" = ").Append(Parameters.AddParameter(VLatest.ReferenceSearchParam.SearchParamId, Model.GetSearchParamId(chainedExpression.ReferenceSearchParameter.Url)));

                        AppendHistoryClause(delimited, referenceTargetResourceTableAlias);
                        AppendHistoryClause(delimited, referenceSourceTableAlias);

                        delimited.BeginDelimitedElement().Append(VLatest.ReferenceSearchParam.ResourceTypeId, referenceSourceTableAlias)
                            .Append(" = ").Append(Parameters.AddParameter(VLatest.ReferenceSearchParam.ResourceTypeId, Model.GetResourceTypeId(chainedExpression.ResourceType)));

                        delimited.BeginDelimitedElement().Append(VLatest.ReferenceSearchParam.ReferenceResourceTypeId, referenceSourceTableAlias)
                            .Append(" = ").Append(Parameters.AddParameter(VLatest.ReferenceSearchParam.ReferenceResourceTypeId, Model.GetResourceTypeId(chainedExpression.TargetResourceType)));

                        if (tableExpression.ChainLevel == 1)
                        {
                            // if > 1, the intersection is handled by the JOIN
                            AppendIntersectionWithPredecessor(delimited, tableExpression, chainedExpression.Reversed ? referenceTargetResourceTableAlias : referenceSourceTableAlias);
                        }

                        if (tableExpression.DenormalizedPredicate != null && !denormalizedHandledBySecondJoin)
                        {
                            delimited.BeginDelimitedElement();
                            tableExpression.DenormalizedPredicate?.AcceptVisitor(DispatchingDenormalizedSearchParameterQueryGenerator.Instance, GetContext(chainedExpression.Reversed ? referenceSourceTableAlias : referenceTargetResourceTableAlias));
                        }

                        if (tableExpression.DenormalizedPredicateOnChainRoot != null)
                        {
                            delimited.BeginDelimitedElement();
                            tableExpression.DenormalizedPredicateOnChainRoot.AcceptVisitor(DispatchingDenormalizedSearchParameterQueryGenerator.Instance, GetContext(chainedExpression.Reversed ? referenceTargetResourceTableAlias : referenceSourceTableAlias));
                        }
                    }

                    break;
                case TableExpressionKind.Include:
                    var includeExpression = (IncludeExpression)tableExpression.NormalizedPredicate;

                    StringBuilder.Append("SELECT DISTINCT ");

                    if (includeExpression.Reversed)
                    {
                        // In case its revinclude, we limit the number of returned items as the resultset size is potentially
                        // unbounded. we ask for +1 so in the limit expression we know if to mark at truncated...
                        StringBuilder.Append("TOP (").Append(Parameters.AddParameter(context.IncludeCount + 1)).Append(") ");
                    }

                    var table = !includeExpression.Reversed ? referenceTargetResourceTableAlias : referenceSourceTableAlias;
                    StringBuilder.Append(VLatest.Resource.ResourceSurrogateId, table);
                    StringBuilder.AppendLine(" AS Sid1, 0 AS IsMatch ");

                    StringBuilder.Append("FROM ").Append(VLatest.ReferenceSearchParam).Append(' ').AppendLine(referenceSourceTableAlias)
                        .Append("INNER JOIN ").Append(VLatest.Resource).Append(' ').AppendLine(referenceTargetResourceTableAlias);

                    using (var delimited = StringBuilder.BeginDelimitedOnClause())
                    {
                        delimited.BeginDelimitedElement().Append(VLatest.ReferenceSearchParam.ReferenceResourceTypeId, referenceSourceTableAlias)
                            .Append(" = ").Append(VLatest.Resource.ResourceTypeId, referenceTargetResourceTableAlias);

                        delimited.BeginDelimitedElement().Append(VLatest.ReferenceSearchParam.ReferenceResourceId, referenceSourceTableAlias)
                            .Append(" = ").Append(VLatest.Resource.ResourceId, referenceTargetResourceTableAlias);
                    }

                    using (var delimited = StringBuilder.BeginDelimitedWhereClause())
                    {
                        if (!includeExpression.WildCard)
                        {
                            delimited.BeginDelimitedElement().Append(VLatest.ReferenceSearchParam.SearchParamId, referenceSourceTableAlias)
                                .Append(" = ").Append(Parameters.AddParameter(VLatest.ReferenceSearchParam.SearchParamId, Model.GetSearchParamId(includeExpression.ReferenceSearchParameter.Url)));

                            if (includeExpression.TargetResourceType != null)
                            {
                                delimited.BeginDelimitedElement().Append(VLatest.ReferenceSearchParam.ReferenceResourceTypeId, referenceSourceTableAlias)
                                    .Append(" = ").Append(Parameters.AddParameter(VLatest.ReferenceSearchParam.ReferenceResourceTypeId, Model.GetResourceTypeId(includeExpression.TargetResourceType)));
                            }
                        }

                        AppendHistoryClause(delimited, referenceTargetResourceTableAlias);
                        AppendHistoryClause(delimited, referenceSourceTableAlias);

                        table = !includeExpression.Reversed ? referenceSourceTableAlias : referenceTargetResourceTableAlias;
                        delimited.BeginDelimitedElement().Append(VLatest.ReferenceSearchParam.ResourceTypeId, table)
                            .Append(" = ").Append(Parameters.AddParameter(VLatest.ReferenceSearchParam.ResourceTypeId, Model.GetResourceTypeId(includeExpression.ResourceType)));

                        // Limit the join to the main select CTE.
                        // The main select will have max+1 items in the result set to account for paging, so we only want to join using the max amount.
                        delimited.BeginDelimitedElement().Append(VLatest.Resource.ResourceSurrogateId, table)
                            .Append(" IN (SELECT TOP(")
                            .Append(Parameters.AddParameter(context.MaxItemCount))
                            .Append(") Sid1 FROM ").Append(_cteMainSelect).Append(")");
                    }

                    if (_includeCtes == null)
                    {
                        _includeCtes = new List<string>();
                    }

                    if (includeExpression.Reversed)
                    {
                        // mark that this cte is a reverse one, meaning we need to add another items limitation
                        // cte on top of it
                        _cteToLimit.Add(_tableExpressionCounter);
                    }

                    break;
                case TableExpressionKind.IncludeLimit:
                    StringBuilder.Append("SELECT DISTINCT ");

                    var isRev = _cteToLimit.Contains(_tableExpressionCounter - 1);
                    if (isRev)
                    {
                        // the related cte is a reverse include, limit the number of returned items and count to
                        // see if we are over the threshold (to produce a warning to the client)
                        StringBuilder.Append("TOP (").Append(Parameters.AddParameter(context.IncludeCount)).Append(") ");
                    }

                    StringBuilder.Append("Sid1, IsMatch, ");

                    if (isRev)
                    {
                        StringBuilder.Append("CASE WHEN count(*) over() > ")
                        .Append(Parameters.AddParameter(context.IncludeCount))
                        .AppendLine(" THEN 1 ELSE 0 END AS IsPartial ");
                    }
                    else
                    {
                        // if forward, just mark as not partial
                        StringBuilder.AppendLine("0 AS IsPartial ");
                    }

                    StringBuilder.Append("FROM ").AppendLine(TableExpressionName(_tableExpressionCounter - 1));

                    // the 'original' include cte is not in the union, but this new layer is instead
                    _includeCtes.Add(TableExpressionName(_tableExpressionCounter));
                    break;
                case TableExpressionKind.IncludeUnionAll:
                    StringBuilder.AppendLine("SELECT Sid1, IsMatch, IsPartial ");
                    StringBuilder.Append("FROM ").AppendLine(_cteMainSelect);

                    foreach (var includeCte in _includeCtes)
                    {
                        StringBuilder.AppendLine("UNION ALL");
                        StringBuilder.AppendLine("SELECT Sid1, IsMatch, IsPartial ");
                        StringBuilder.Append("FROM ").AppendLine(includeCte);
                    }

                    break;

                default:
                    throw new ArgumentOutOfRangeException(tableExpression.Kind.ToString());
            }

            return null;
        }

        private SearchParameterQueryGeneratorContext GetContext(string tableAlias = null)
        {
            return new SearchParameterQueryGeneratorContext(StringBuilder, Parameters, Model, tableAlias);
        }

        private void AppendIntersectionWithPredecessor(IndentedStringBuilder.DelimitedScope delimited, TableExpression tableExpression, string tableAlias = null)
        {
            int predecessorIndex = FindRestrictingPredecessorTableExpressionIndex();

            if (predecessorIndex >= 0)
            {
                delimited.BeginDelimitedElement();

                string columnToSelect = (tableExpression.Kind == TableExpressionKind.Chain ? tableExpression.ChainLevel - 1 : tableExpression.ChainLevel) == 0 ? "Sid1" : "Sid2";

                StringBuilder.Append(VLatest.Resource.ResourceSurrogateId, tableAlias).Append(" IN (SELECT ").Append(columnToSelect)
                    .Append(" FROM ").Append(TableExpressionName(predecessorIndex)).Append(")");
            }
        }

        private int FindRestrictingPredecessorTableExpressionIndex()
        {
            int FindImpl(int currentIndex)
            {
                TableExpression currentTableExpression = _rootExpression.TableExpressions[currentIndex];
                switch (currentTableExpression.Kind)
                {
                    case TableExpressionKind.NotExists:
                    case TableExpressionKind.Normal:
                    case TableExpressionKind.Chain:
                        return currentIndex - 1;
                    case TableExpressionKind.Concatenation:
                        return FindImpl(currentIndex - 1);

                    default:
                        throw new ArgumentOutOfRangeException(currentTableExpression.Kind.ToString());
                }
            }

            return FindImpl(_tableExpressionCounter);
        }

        private void AppendDeletedClause(in IndentedStringBuilder.DelimitedScope delimited, string tableAlias = null)
        {
            if (!_isHistorySearch)
            {
                delimited.BeginDelimitedElement().Append(VLatest.Resource.IsDeleted, tableAlias).Append(" = 0");
            }
        }

        private void AppendHistoryClause(in IndentedStringBuilder.DelimitedScope delimited, string tableAlias = null)
        {
            if (!_isHistorySearch)
            {
                delimited.BeginDelimitedElement();

                StringBuilder.Append(VLatest.Resource.IsHistory, tableAlias).Append(" = 0");
            }
        }

        /// <summary>
        /// A visitor to determine if there are any references to the _id search parameter in an expression
        /// </summary>
        private class DenormalizedExpressionContainsIdParameterVisitor : DefaultExpressionVisitor<object, bool>
        {
            public static readonly DenormalizedExpressionContainsIdParameterVisitor Instance = new DenormalizedExpressionContainsIdParameterVisitor();

            private DenormalizedExpressionContainsIdParameterVisitor()
            : base((acc, curr) => acc || curr)
            {
            }

            public override bool VisitSearchParameter(SearchParameterExpression expression, object context) => expression.Parameter.Name == SearchParameterNames.Id;
        }
    }
}<|MERGE_RESOLUTION|>--- conflicted
+++ resolved
@@ -23,11 +23,7 @@
         private readonly bool _isHistorySearch;
         private int _tableExpressionCounter = -1;
         private SqlRootExpression _rootExpression;
-<<<<<<< HEAD
-        private const int MaxIncludedItems = 100;
         private readonly SchemaInformation _schemaInfo;
-=======
->>>>>>> 8d574142
 
         private HashSet<int> _cteToLimit = new HashSet<int>();
 

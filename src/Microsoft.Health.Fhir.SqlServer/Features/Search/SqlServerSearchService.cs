﻿// -------------------------------------------------------------------------------------------------
// Copyright (c) Microsoft Corporation. All rights reserved.
// Licensed under the MIT License (MIT). See LICENSE in the repo root for license information.
// -------------------------------------------------------------------------------------------------

using System;
using System.Collections.Generic;
using System.Data;
using System.Data.SqlClient;
using System.Diagnostics;
using System.Globalization;
using System.IO;
using System.IO.Compression;
using System.Text;
using System.Threading;
using System.Threading.Tasks;
using EnsureThat;
using Microsoft.Extensions.Logging;
using Microsoft.Health.Fhir.Core.Features.Persistence;
using Microsoft.Health.Fhir.Core.Features.Search;
using Microsoft.Health.Fhir.Core.Features.Search.Expressions;
using Microsoft.Health.Fhir.Core.Models;
using Microsoft.Health.Fhir.SqlServer.Configs;
using Microsoft.Health.Fhir.SqlServer.Features.Schema.Model;
using Microsoft.Health.Fhir.SqlServer.Features.Search.Expressions;
using Microsoft.Health.Fhir.SqlServer.Features.Search.Expressions.Visitors;
using Microsoft.Health.Fhir.SqlServer.Features.Search.Expressions.Visitors.QueryGenerators;
using Microsoft.Health.Fhir.SqlServer.Features.Storage;

namespace Microsoft.Health.Fhir.SqlServer.Features.Search
{
    internal class SqlServerSearchService : SearchService
    {
        private readonly SqlServerFhirModel _model;
        private readonly SqlRootExpressionRewriter _sqlRootExpressionRewriter;
        private readonly SqlServerDataStoreConfiguration _configuration;
        private readonly ILogger<SqlServerSearchService> _logger;

        public SqlServerSearchService(
            ISearchOptionsFactory searchOptionsFactory,
            IBundleFactory bundleFactory,
            IFhirDataStore fhirDataStore,
            IModelInfoProvider modelInfoProvider,
            SqlServerFhirModel model,
            SqlRootExpressionRewriter sqlRootExpressionRewriter,
            SqlServerDataStoreConfiguration configuration,
            ILogger<SqlServerSearchService> logger)
            : base(searchOptionsFactory, bundleFactory, fhirDataStore, modelInfoProvider)
        {
            EnsureArg.IsNotNull(sqlRootExpressionRewriter, nameof(sqlRootExpressionRewriter));
            EnsureArg.IsNotNull(logger, nameof(logger));

            _model = model;
            _sqlRootExpressionRewriter = sqlRootExpressionRewriter;
            _configuration = configuration;
            _logger = logger;
        }

        protected override Task<SearchResult> SearchInternalAsync(SearchOptions searchOptions, CancellationToken cancellationToken)
        {
            return SearchImpl(searchOptions, false, cancellationToken);
        }

        protected override Task<SearchResult> SearchHistoryInternalAsync(SearchOptions searchOptions, CancellationToken cancellationToken)
        {
            return SearchImpl(searchOptions, true, cancellationToken);
        }

        private async Task<SearchResult> SearchImpl(SearchOptions searchOptions, bool historySearch, CancellationToken cancellationToken)
        {
            await _model.EnsureInitialized();

            Expression searchExpression = searchOptions.Expression;

            // AND in the continuation token
            if (!string.IsNullOrWhiteSpace(searchOptions.ContinuationToken))
            {
                if (long.TryParse(searchOptions.ContinuationToken, NumberStyles.None, CultureInfo.InvariantCulture, out var token))
                {
                    var tokenExpression = Expression.SearchParameter(SqlSearchParameters.ResourceSurrogateIdParameter, Expression.GreaterThan(SqlFieldName.ResourceSurrogateId, null, token));
                    searchExpression = searchExpression == null ? tokenExpression : (Expression)Expression.And(tokenExpression, searchExpression);
                }
                else
                {
                    throw new BadRequestException(Resources.InvalidContinuationToken);
                }
            }

            SqlRootExpression expression = (SqlRootExpression)searchExpression
                                 ?.AcceptVisitor(LastUpdatedToResourceSurrogateIdRewriter.Instance)
                                 .AcceptVisitor(DateTimeRangeRewriter.Instance)
                                 .AcceptVisitor(FlatteningRewriter.Instance)
                                 .AcceptVisitor(_sqlRootExpressionRewriter)
                                 .AcceptVisitor(NormalizedPredicateReorderer.Instance)
                                 .AcceptVisitor(DenormalizedPredicateRewriter.Instance)
                                 .AcceptVisitor(StringOverflowRewriter.Instance)
                                 .AcceptVisitor(NumericRangeRewriter.Instance)
                                 .AcceptVisitor(MissingSearchParamVisitor.Instance)
                                 .AcceptVisitor(TopRewriter.Instance, searchOptions)
                             ?? SqlRootExpression.WithDenormalizedExpressions();

            using (var connection = new SqlConnection(_configuration.ConnectionString))
            {
                connection.Open();

                using (SqlCommand sqlCommand = connection.CreateCommand())
                {
                    var stringBuilder = new IndentedStringBuilder(new StringBuilder());

                    EnableTimeAndIoMessageLogging(stringBuilder, connection);

                    var queryGenerator = new SqlQueryGenerator(stringBuilder, new SqlQueryParameterManager(sqlCommand.Parameters), _model, historySearch);

                    expression.AcceptVisitor(queryGenerator, searchOptions);

                    sqlCommand.CommandText = stringBuilder.ToString();

                    LogSqlComand(sqlCommand);

                    using (var reader = await sqlCommand.ExecuteReaderAsync(CommandBehavior.SequentialAccess, cancellationToken))
                    {
                        if (searchOptions.CountOnly)
                        {
                            await reader.ReadAsync(cancellationToken);
                            return new SearchResult(Array.Empty<ResourceWrapper>(), null) { TotalCount = reader.GetInt32(0) };
                        }

                        var resources = new List<ResourceWrapper>(searchOptions.MaxItemCount);
                        long? newContinuationId = null;
                        bool moreResults = false;

                        while (await reader.ReadAsync(cancellationToken))
                        {
                            (short resourceTypeId, string resourceId, int version, bool isDeleted, long resourceSurrogateId, string requestMethod, Stream rawResourceStream) = reader.ReadRow(
                                V1.Resource.ResourceTypeId,
                                V1.Resource.ResourceId,
                                V1.Resource.Version,
                                V1.Resource.IsDeleted,
                                V1.Resource.ResourceSurrogateId,
                                V1.Resource.RequestMethod,
                                V1.Resource.RawResource);

                            if (resources.Count == searchOptions.MaxItemCount)
                            {
                                moreResults = true;
                                break;
                            }

                            newContinuationId = resourceSurrogateId;

                            string rawResource;

                            using (rawResourceStream)
                            using (var gzipStream = new GZipStream(rawResourceStream, CompressionMode.Decompress))
                            using (var streamReader = new StreamReader(gzipStream, SqlServerFhirDataStore.ResourceEncoding))
                            {
                                rawResource = await streamReader.ReadToEndAsync();
                            }

                            resources.Add(new ResourceWrapper(
                                resourceId,
                                version.ToString(CultureInfo.InvariantCulture),
                                _model.GetResourceTypeName(resourceTypeId),
                                new RawResource(rawResource, FhirResourceFormat.Json),
<<<<<<< HEAD
                                new ResourceRequest(default(Uri), requestMethod),
                                new DateTimeOffset(ResourceSurrogateIdHelper.ResourceSurrogateIdToLastUpdated(resourceSurrogateId), TimeSpan.Zero),
=======
                                new ResourceRequest(requestMethod),
                                new DateTimeOffset(lastUpdated, TimeSpan.Zero),
>>>>>>> de88bd12
                                isDeleted,
                                null,
                                null,
                                null));
                        }

                        // call NextResultAsync to get the info messages
                        await reader.NextResultAsync(cancellationToken);

                        return new SearchResult(resources, moreResults ? newContinuationId.Value.ToString(CultureInfo.InvariantCulture) : null);
                    }
                }
            }
        }

        [Conditional("DEBUG")]
        private void EnableTimeAndIoMessageLogging(IndentedStringBuilder stringBuilder, SqlConnection connection)
        {
            stringBuilder.AppendLine("SET STATISTICS IO ON;");
            stringBuilder.AppendLine("SET STATISTICS TIME ON;");
            stringBuilder.AppendLine();
            connection.InfoMessage += (sender, args) => _logger.LogInformation($"SQL message: {args.Message}");
        }

        /// <summary>
        /// Logs the parameter declarations and command text of a SQL command
        /// </summary>
        [Conditional("DEBUG")]
        private void LogSqlComand(SqlCommand sqlCommand)
        {
            var sb = new StringBuilder();
            foreach (SqlParameter p in sqlCommand.Parameters)
            {
                sb.Append("DECLARE ")
                    .Append(p)
                    .Append(" ")
                    .Append(p.SqlDbType)
                    .Append(p.Value is string ? $"({p.Size})" : p.Value is decimal ? $"({p.Precision},{p.Scale})" : null)
                    .Append(" = ")
                    .Append(p.SqlDbType == SqlDbType.NChar || p.SqlDbType == SqlDbType.NText || p.SqlDbType == SqlDbType.NVarChar ? "N" : null)
                    .Append(p.Value is string || p.Value is DateTime ? $"'{p.Value}'" : p.Value.ToString())
                    .AppendLine(";");
            }

            sb.AppendLine();

            sb.AppendLine(sqlCommand.CommandText);
            _logger.LogInformation(sb.ToString());
        }
    }
}<|MERGE_RESOLUTION|>--- conflicted
+++ resolved
@@ -162,13 +162,8 @@
                                 version.ToString(CultureInfo.InvariantCulture),
                                 _model.GetResourceTypeName(resourceTypeId),
                                 new RawResource(rawResource, FhirResourceFormat.Json),
-<<<<<<< HEAD
-                                new ResourceRequest(default(Uri), requestMethod),
+                                new ResourceRequest(requestMethod),
                                 new DateTimeOffset(ResourceSurrogateIdHelper.ResourceSurrogateIdToLastUpdated(resourceSurrogateId), TimeSpan.Zero),
-=======
-                                new ResourceRequest(requestMethod),
-                                new DateTimeOffset(lastUpdated, TimeSpan.Zero),
->>>>>>> de88bd12
                                 isDeleted,
                                 null,
                                 null,

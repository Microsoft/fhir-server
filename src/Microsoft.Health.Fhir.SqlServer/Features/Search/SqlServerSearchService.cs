﻿// -------------------------------------------------------------------------------------------------
// Copyright (c) Microsoft Corporation. All rights reserved.
// Licensed under the MIT License (MIT). See LICENSE in the repo root for license information.
// -------------------------------------------------------------------------------------------------

using System;
using System.Collections;
using System.Collections.Generic;
using System.Data;
using System.Diagnostics;
using System.Globalization;
using System.IO;
using System.Linq;
using System.Text;
using System.Threading;
using System.Threading.Tasks;
using EnsureThat;
using Microsoft.Data.SqlClient;
using Microsoft.Extensions.Logging;
using Microsoft.Health.Core.Features.Context;
using Microsoft.Health.Fhir.Core.Features.Context;
using Microsoft.Health.Fhir.Core.Features.Definition;
using Microsoft.Health.Fhir.Core.Features.Persistence;
using Microsoft.Health.Fhir.Core.Features.Search;
using Microsoft.Health.Fhir.Core.Features.Search.Expressions;
using Microsoft.Health.Fhir.Core.Models;
using Microsoft.Health.Fhir.SqlServer.Features.Schema;
using Microsoft.Health.Fhir.SqlServer.Features.Schema.Model;
using Microsoft.Health.Fhir.SqlServer.Features.Search.Expressions;
using Microsoft.Health.Fhir.SqlServer.Features.Search.Expressions.Visitors;
using Microsoft.Health.Fhir.SqlServer.Features.Search.Expressions.Visitors.QueryGenerators;
using Microsoft.Health.Fhir.SqlServer.Features.Storage;
using Microsoft.Health.Fhir.ValueSets;
using Microsoft.Health.SqlServer;
using Microsoft.Health.SqlServer.Features.Client;
using Microsoft.Health.SqlServer.Features.Schema;
using Microsoft.Health.SqlServer.Features.Schema.Model;
using Microsoft.Health.SqlServer.Features.Storage;
using SortOrder = Microsoft.Health.Fhir.Core.Features.Search.SortOrder;

namespace Microsoft.Health.Fhir.SqlServer.Features.Search
{
    internal class SqlServerSearchService : SearchService
    {
        private readonly ISqlServerFhirModel _model;
        private readonly SqlRootExpressionRewriter _sqlRootExpressionRewriter;

        private readonly SortRewriter _sortRewriter;
        private readonly PartitionEliminationRewriter _partitionEliminationRewriter;
        private readonly ChainFlatteningRewriter _chainFlatteningRewriter;
        private readonly ILogger<SqlServerSearchService> _logger;
        private readonly BitColumn _isMatch = new BitColumn("IsMatch");
        private readonly BitColumn _isPartial = new BitColumn("IsPartial");
        private readonly SqlConnectionWrapperFactory _sqlConnectionWrapperFactory;
        private const string SortValueColumnName = "SortValue";
        private readonly SchemaInformation _schemaInformation;
<<<<<<< HEAD
        private readonly ISortingValidator _sortingValidator;
        private readonly IFhirRequestContextAccessor _requestContextAccessor;
        private const int _defaultResourceTableFinalSelectColumnCount = 11;
=======
        private readonly RequestContextAccessor<IFhirRequestContext> _requestContextAccessor;
        private readonly ISearchParameterDefinitionManager.SearchableSearchParameterDefinitionManagerResolver _searchParameterDefinitionManagerResolver;
        private const int _resourceTableColumnCount = 10;
>>>>>>> e9a75f34

        public SqlServerSearchService(
            ISearchOptionsFactory searchOptionsFactory,
            IFhirDataStore fhirDataStore,
            ISqlServerFhirModel model,
            SqlRootExpressionRewriter sqlRootExpressionRewriter,
            ChainFlatteningRewriter chainFlatteningRewriter,
            SortRewriter sortRewriter,
            PartitionEliminationRewriter partitionEliminationRewriter,
            SqlConnectionWrapperFactory sqlConnectionWrapperFactory,
            SchemaInformation schemaInformation,
            RequestContextAccessor<IFhirRequestContext> requestContextAccessor,
            ISearchParameterDefinitionManager.SearchableSearchParameterDefinitionManagerResolver searchParameterDefinitionManagerResolver,
            ILogger<SqlServerSearchService> logger)
            : base(searchOptionsFactory, fhirDataStore)
        {
            EnsureArg.IsNotNull(sqlRootExpressionRewriter, nameof(sqlRootExpressionRewriter));
            EnsureArg.IsNotNull(chainFlatteningRewriter, nameof(chainFlatteningRewriter));
            EnsureArg.IsNotNull(sqlConnectionWrapperFactory, nameof(sqlConnectionWrapperFactory));
            EnsureArg.IsNotNull(schemaInformation, nameof(schemaInformation));
            EnsureArg.IsNotNull(partitionEliminationRewriter, nameof(partitionEliminationRewriter));
            EnsureArg.IsNotNull(requestContextAccessor, nameof(requestContextAccessor));
            EnsureArg.IsNotNull(searchParameterDefinitionManagerResolver, nameof(searchParameterDefinitionManagerResolver));
            EnsureArg.IsNotNull(logger, nameof(logger));

            _model = model;
            _sqlRootExpressionRewriter = sqlRootExpressionRewriter;
            _sortRewriter = sortRewriter;
            _partitionEliminationRewriter = partitionEliminationRewriter;
            _chainFlatteningRewriter = chainFlatteningRewriter;
            _sqlConnectionWrapperFactory = sqlConnectionWrapperFactory;
            _logger = logger;

            _schemaInformation = schemaInformation;
            _requestContextAccessor = requestContextAccessor;
            _searchParameterDefinitionManagerResolver = searchParameterDefinitionManagerResolver;
        }

        public override async Task<SearchResult> SearchAsync(SearchOptions searchOptions, CancellationToken cancellationToken)
        {
            SearchResult searchResult;

            // If we should include the total count of matching search results
            if (searchOptions.IncludeTotal == TotalType.Accurate && !searchOptions.CountOnly)
            {
                searchResult = await SearchImpl(searchOptions, SqlSearchType.Default, null, cancellationToken);

                // If this is the first page and there aren't any more pages
                if (searchOptions.ContinuationToken == null && searchResult.ContinuationToken == null)
                {
                    // Count the match results on the page.
                    searchResult.TotalCount = searchResult.Results.Count(r => r.SearchEntryMode == SearchEntryMode.Match);
                }
                else
                {
                    try
                    {
                        // Otherwise, indicate that we'd like to get the count
                        searchOptions.CountOnly = true;

                        // And perform a second read.
                        var countOnlySearchResult = await SearchImpl(searchOptions, SqlSearchType.Default, null, cancellationToken);

                        searchResult.TotalCount = countOnlySearchResult.TotalCount;
                    }
                    finally
                    {
                        // Ensure search options is set to its original state.
                        searchOptions.CountOnly = false;
                    }
                }
            }
            else
            {
                searchResult = await SearchImpl(searchOptions, SqlSearchType.Default, null, cancellationToken);
            }

            return searchResult;
        }

        protected override async Task<SearchResult> SearchHistoryInternalAsync(SearchOptions searchOptions, CancellationToken cancellationToken)
        {
            return await SearchImpl(searchOptions, SqlSearchType.History, null, cancellationToken);
        }

        private async Task<SearchResult> SearchImpl(SearchOptions searchOptions, SqlSearchType searchType, string currentSearchParameterHash, CancellationToken cancellationToken)
        {
            Expression searchExpression = searchOptions.Expression;

            // AND in the continuation token
            if (!string.IsNullOrWhiteSpace(searchOptions.ContinuationToken) && !searchOptions.CountOnly)
            {
                var continuationToken = ContinuationToken.FromString(searchOptions.ContinuationToken);
                if (continuationToken != null)
                {
                    if (string.IsNullOrEmpty(continuationToken.SortValue))
                    {
                        // it's a _lastUpdated or (_type,_lastUpdated) sort optimization

                        (SearchParameterInfo _, SortOrder sortOrder) = searchOptions.Sort.Count == 0 ? default : searchOptions.Sort[0];

                        FieldName fieldName;
                        object keyValue;
                        SearchParameterInfo parameter;
                        if (continuationToken.ResourceTypeId == null || _schemaInformation.Current < SchemaVersionConstants.PartitionedTables)
                        {
                            // backwards compat
                            parameter = SqlSearchParameters.ResourceSurrogateIdParameter;
                            fieldName = SqlFieldName.ResourceSurrogateId;
                            keyValue = continuationToken.ResourceSurrogateId;
                        }
                        else
                        {
                            parameter = SqlSearchParameters.PrimaryKeyParameter;
                            fieldName = SqlFieldName.PrimaryKey;
                            keyValue = new PrimaryKeyValue(continuationToken.ResourceTypeId.Value, continuationToken.ResourceSurrogateId);
                        }

                        Expression lastUpdatedExpression = sortOrder == SortOrder.Ascending
                            ? Expression.GreaterThan(fieldName, null, keyValue)
                            : Expression.LessThan(fieldName, null, keyValue);

                        var tokenExpression = Expression.SearchParameter(parameter, lastUpdatedExpression);
                        searchExpression = searchExpression == null ? tokenExpression : Expression.And(tokenExpression, searchExpression);
                    }
                }
                else
                {
                    throw new BadRequestException(Resources.InvalidContinuationToken);
                }
            }

            var originalSort = searchOptions.Sort;
            searchOptions = UpdateSort(searchOptions, searchExpression, searchType);

            if (searchOptions.CountOnly)
            {
                // if we're only returning a count, discard any _include parameters since included resources are not counted.
                searchExpression = searchExpression?.AcceptVisitor(RemoveIncludesRewriter.Instance);
            }

            SqlRootExpression expression = (SqlRootExpression)searchExpression
                                               ?.AcceptVisitor(LastUpdatedToResourceSurrogateIdRewriter.Instance)
                                               .AcceptVisitor(DateTimeEqualityRewriter.Instance)
                                               .AcceptVisitor(FlatteningRewriter.Instance)
                                               .AcceptVisitor(UntypedReferenceRewriter.Instance)
                                               .AcceptVisitor(_sqlRootExpressionRewriter)
                                               .AcceptVisitor(_partitionEliminationRewriter)
                                               .AcceptVisitor(_sortRewriter, searchOptions)
                                               .AcceptVisitor(SearchParamTableExpressionReorderer.Instance)
                                               .AcceptVisitor(MissingSearchParamVisitor.Instance)
                                               .AcceptVisitor(NotExpressionRewriter.Instance)
                                               .AcceptVisitor(_chainFlatteningRewriter)
                                               .AcceptVisitor(ResourceColumnPredicatePushdownRewriter.Instance)
                                               .AcceptVisitor(DateTimeBoundedRangeRewriter.Instance)
                                               .AcceptVisitor(
                                                   (SqlExpressionRewriterWithInitialContext<object>)(_schemaInformation.Current >= SchemaVersionConstants.PartitionedTables
                                                       ? StringOverflowRewriter.Instance
                                                       : LegacyStringOverflowRewriter.Instance))
                                               .AcceptVisitor(NumericRangeRewriter.Instance)
                                               .AcceptVisitor(IncludeMatchSeedRewriter.Instance)
                                               .AcceptVisitor(TopRewriter.Instance, searchOptions)
                                               .AcceptVisitor(IncludeRewriter.Instance)
                                           ?? SqlRootExpression.WithResourceTableExpressions();

            using (SqlConnectionWrapper sqlConnectionWrapper = await _sqlConnectionWrapperFactory.ObtainSqlConnectionWrapperAsync(cancellationToken, true))
            using (SqlCommandWrapper sqlCommandWrapper = sqlConnectionWrapper.CreateSqlCommand())
            {
                var stringBuilder = new IndentedStringBuilder(new StringBuilder());

                EnableTimeAndIoMessageLogging(stringBuilder, sqlConnectionWrapper);

                var queryGenerator = new SqlQueryGenerator(
                    stringBuilder,
                    new HashingSqlQueryParameterManager(new SqlQueryParameterManager(sqlCommandWrapper.Parameters)),
                    _model,
                    searchType,
                    _schemaInformation,
                    currentSearchParameterHash);

                expression.AcceptVisitor(queryGenerator, searchOptions);

                sqlCommandWrapper.CommandText = stringBuilder.ToString();

                LogSqlCommand(sqlCommandWrapper);

                using (var reader = await sqlCommandWrapper.ExecuteReaderAsync(CommandBehavior.SequentialAccess, cancellationToken))
                {
                    if (searchOptions.CountOnly)
                    {
                        await reader.ReadAsync(cancellationToken);
                        var searchResult = new SearchResult(reader.GetInt32(0), searchOptions.UnsupportedSearchParams);

                        // call NextResultAsync to get the info messages
                        await reader.NextResultAsync(cancellationToken);

                        return searchResult;
                    }

                    var resources = new List<SearchResultEntry>(searchOptions.MaxItemCount);
                    short? newContinuationType = null;
                    long? newContinuationId = null;
                    bool moreResults = false;
                    int matchCount = 0;

                    string sortValue = null;
                    var isResultPartial = false;

                    while (await reader.ReadAsync(cancellationToken))
                    {
                        PopulateResourceTableColumnsToRead(
                            reader,
                            out short resourceTypeId,
                            out string resourceId,
                            out int version,
                            out bool isDeleted,
                            out long resourceSurrogateId,
                            out string requestMethod,
                            out bool isMatch,
                            out bool isPartialEntry,
                            out bool isRawResourceMetaSet,
                            out string searchParameterHash,
                            out Stream rawResourceStream);

                        // If we get to this point, we know there are more results so we need a continuation token
                        // Additionally, this resource shouldn't be included in the results
                        if (matchCount >= searchOptions.MaxItemCount && isMatch)
                        {
                            moreResults = true;

                            continue;
                        }

                        string rawResource;
                        using (rawResourceStream)
                        {
                            rawResource = await CompressedRawResourceConverter.ReadCompressedRawResource(rawResourceStream);
                        }

                        // See if this resource is a continuation token candidate and increase the count
                        if (isMatch)
                        {
                            newContinuationType = resourceTypeId;
                            newContinuationId = resourceSurrogateId;

                            // For normal queries, we select _defaultResourceTableFinalSelectColumnCount number of columns.
                            // If we have more, that means we have an extra column tracking sort value.
                            // Keep track of sort value if this is the last row.
                            if (matchCount == searchOptions.MaxItemCount - 1 && reader.FieldCount > _defaultResourceTableFinalSelectColumnCount)
                            {
                                var tempSortValue = reader.GetValue(SortValueColumnName);
                                if ((tempSortValue as DateTime?) != null)
                                {
                                    sortValue = (tempSortValue as DateTime?).Value.ToString("o");
                                }
                                else
                                {
                                    sortValue = tempSortValue.ToString();
                                }
                            }

                            matchCount++;
                        }

                        // as long as at least one entry was marked as partial, this resultset
                        // should be marked as partial
                        isResultPartial = isResultPartial || isPartialEntry;

                        resources.Add(new SearchResultEntry(
                            new ResourceWrapper(
                                resourceId,
                                version.ToString(CultureInfo.InvariantCulture),
                                _model.GetResourceTypeName(resourceTypeId),
                                new RawResource(rawResource, FhirResourceFormat.Json, isMetaSet: isRawResourceMetaSet),
                                new ResourceRequest(requestMethod),
                                new DateTimeOffset(ResourceSurrogateIdHelper.ResourceSurrogateIdToLastUpdated(resourceSurrogateId), TimeSpan.Zero),
                                isDeleted,
                                null,
                                null,
                                null,
                                searchParameterHash),
                            isMatch ? SearchEntryMode.Match : SearchEntryMode.Include));
                    }

                    // call NextResultAsync to get the info messages
                    await reader.NextResultAsync(cancellationToken);

<<<<<<< HEAD
                    // Continuation token prep
                    ContinuationToken continuationToken = null;
                    if (moreResults)
                    {
                        if (sortValue != null)
                        {
                            continuationToken = new ContinuationToken(new object[]
                            {
                                sortValue,
                                newContinuationId ?? 0,
                            });
                        }
                        else
                        {
                            continuationToken = new ContinuationToken(new object[]
                            {
                                newContinuationId ?? 0,
                            });
                        }
                    }
=======
                    ContinuationToken continuationToken =
                        moreResults
                            ? new ContinuationToken(
                                searchOptions.Sort.Select(s =>
                                    s.searchParameterInfo.Name switch
                                    {
                                        SearchParameterNames.ResourceType => (object)newContinuationType,
                                        SearchParameterNames.LastUpdated => newContinuationId,
                                        _ => sortValue.Value.ToString("o"),
                                    }).ToArray())
                            : null;
>>>>>>> e9a75f34

                    if (isResultPartial)
                    {
                        _requestContextAccessor.RequestContext.BundleIssues.Add(
                            new OperationOutcomeIssue(
                                OperationOutcomeConstants.IssueSeverity.Warning,
                                OperationOutcomeConstants.IssueType.Incomplete,
                                Core.Resources.TruncatedIncludeMessage));
                    }

                    return new SearchResult(resources, continuationToken?.ToJson(), originalSort, searchOptions.UnsupportedSearchParams);
                }
            }
        }

        /// <summary>
        /// If no sorting fields are specified, sets the sorting fields to the primary key. (This is either ResourceSurrogateId or ResourceTypeId, ResourceSurrogateId).
        /// If sorting only by ResourceTypeId, adds in ResourceSurrogateId as the second sort column.
        /// If sorting by ResourceSurrogateId and using partitioned tables and searching over a single type, sets the sort to ResourceTypeId, ResourceSurrogateId
        /// </summary>
        /// <param name="searchOptions">The input SearchOptions</param>
        /// <param name="searchExpression">The searchExpression</param>
        /// <param name="sqlSearchType">The type of search being performed</param>
        /// <returns>If the sort needs to be updated, a new <see cref="SearchOptions"/> instance, otherwise, the same instance as <paramref name="searchOptions"/></returns>
        private SearchOptions UpdateSort(SearchOptions searchOptions, Expression searchExpression, SqlSearchType sqlSearchType)
        {
            if (sqlSearchType == SqlSearchType.History)
            {
                // history is always sorted by _lastUpdated.
                searchOptions = searchOptions.Clone();

                ISearchParameterDefinitionManager searchParameterDefinitionManager = _searchParameterDefinitionManagerResolver.Invoke();

                searchOptions.Sort = new (SearchParameterInfo searchParameterInfo, SortOrder sortOrder)[]
                {
                    (searchParameterDefinitionManager.GetSearchParameter(KnownResourceTypes.Resource, SearchParameterNames.LastUpdated), SortOrder.Ascending),
                };

                return searchOptions;
            }

            if (searchOptions.Sort.Count == 0)
            {
                searchOptions = searchOptions.Clone();

                ISearchParameterDefinitionManager searchParameterDefinitionManager = _searchParameterDefinitionManagerResolver.Invoke();

                if (_schemaInformation.Current < SchemaVersionConstants.PartitionedTables)
                {
                    searchOptions.Sort = new (SearchParameterInfo searchParameterInfo, SortOrder sortOrder)[]
                    {
                        (searchParameterDefinitionManager.GetSearchParameter(KnownResourceTypes.Resource, SearchParameterNames.LastUpdated), SortOrder.Ascending),
                    };
                }
                else
                {
                    searchOptions.Sort = new (SearchParameterInfo searchParameterInfo, SortOrder sortOrder)[]
                    {
                        (searchParameterDefinitionManager.GetSearchParameter(KnownResourceTypes.Resource, SearchParameterNames.ResourceType), SortOrder.Ascending),
                        (searchParameterDefinitionManager.GetSearchParameter(KnownResourceTypes.Resource, SearchParameterNames.LastUpdated), SortOrder.Ascending),
                    };
                }

                return searchOptions;
            }

            if (searchOptions.Sort.Count == 1 && searchOptions.Sort[0].searchParameterInfo.Name == SearchParameterNames.ResourceType)
            {
                // We will not get here unless the schema version is at least SchemaVersionConstants.PartitionedTables.

                // Add _lastUpdated to the sort list so that there is a deterministic key to sort on

                searchOptions = searchOptions.Clone();

                ISearchParameterDefinitionManager searchParameterDefinitionManager = _searchParameterDefinitionManagerResolver.Invoke();

                searchOptions.Sort = new (SearchParameterInfo searchParameterInfo, SortOrder sortOrder)[]
                {
                    (searchParameterDefinitionManager.GetSearchParameter(KnownResourceTypes.Resource, SearchParameterNames.ResourceType), searchOptions.Sort[0].sortOrder),
                    (searchParameterDefinitionManager.GetSearchParameter(KnownResourceTypes.Resource, SearchParameterNames.LastUpdated), searchOptions.Sort[0].sortOrder),
                };

                return searchOptions;
            }

            if (searchOptions.Sort.Count == 1 && searchOptions.Sort[0].searchParameterInfo.Name == SearchParameterNames.LastUpdated && _schemaInformation.Current >= SchemaVersionConstants.PartitionedTables)
            {
                (short? singleAllowedTypeId, BitArray allowedTypes) = TypeConstraintVisitor.Instance.Visit(searchExpression, _model);

                if (singleAllowedTypeId != null && allowedTypes != null)
                {
                    // this means that this search is over a single type.
                    searchOptions = searchOptions.Clone();

                    ISearchParameterDefinitionManager searchParameterDefinitionManager = _searchParameterDefinitionManagerResolver.Invoke();

                    searchOptions.Sort = new (SearchParameterInfo searchParameterInfo, SortOrder sortOrder)[]
                    {
                        (searchParameterDefinitionManager.GetSearchParameter(KnownResourceTypes.Resource, SearchParameterNames.ResourceType), searchOptions.Sort[0].sortOrder),
                        (searchParameterDefinitionManager.GetSearchParameter(KnownResourceTypes.Resource, SearchParameterNames.LastUpdated), searchOptions.Sort[0].sortOrder),
                    };
                }

                return searchOptions;
            }

            if (searchOptions.Sort[^1].searchParameterInfo.Name != SearchParameterNames.LastUpdated)
            {
                // Make sure custom sort has _lastUpdated as the last sort parameter.

                searchOptions = searchOptions.Clone();

                ISearchParameterDefinitionManager searchParameterDefinitionManager = _searchParameterDefinitionManagerResolver.Invoke();

                searchOptions.Sort = new List<(SearchParameterInfo searchParameterInfo, SortOrder sortOrder)>(searchOptions.Sort)
                {
                    (searchParameterDefinitionManager.GetSearchParameter(KnownResourceTypes.Resource, SearchParameterNames.LastUpdated), SortOrder.Ascending),
                };

                return searchOptions;
            }

            return searchOptions;
        }

        private void PopulateResourceTableColumnsToRead(
            SqlDataReader reader,
            out short resourceTypeId,
            out string resourceId,
            out int version,
            out bool isDeleted,
            out long resourceSurrogateId,
            out string requestMethod,
            out bool isMatch,
            out bool isPartialEntry,
            out bool isRawResourceMetaSet,
            out string searchParameterHash,
            out Stream rawResourceStream)
        {
            searchParameterHash = null;

            if (_schemaInformation.Current >= SchemaVersionConstants.SearchParameterHashSchemaVersion)
            {
                (resourceTypeId, resourceId, version, isDeleted, resourceSurrogateId, requestMethod, isMatch, isPartialEntry,
                    isRawResourceMetaSet, searchParameterHash, rawResourceStream) = reader.ReadRow(
                    VLatest.Resource.ResourceTypeId,
                    VLatest.Resource.ResourceId,
                    VLatest.Resource.Version,
                    VLatest.Resource.IsDeleted,
                    VLatest.Resource.ResourceSurrogateId,
                    VLatest.Resource.RequestMethod,
                    _isMatch,
                    _isPartial,
                    VLatest.Resource.IsRawResourceMetaSet,
                    VLatest.Resource.SearchParamHash,
                    VLatest.Resource.RawResource);
            }
            else
            {
                (resourceTypeId, resourceId, version, isDeleted, resourceSurrogateId, requestMethod, isMatch, isPartialEntry,
                    isRawResourceMetaSet, rawResourceStream) = reader.ReadRow(
                    VLatest.Resource.ResourceTypeId,
                    VLatest.Resource.ResourceId,
                    VLatest.Resource.Version,
                    VLatest.Resource.IsDeleted,
                    VLatest.Resource.ResourceSurrogateId,
                    VLatest.Resource.RequestMethod,
                    _isMatch,
                    _isPartial,
                    VLatest.Resource.IsRawResourceMetaSet,
                    VLatest.Resource.RawResource);
            }
        }

        [Conditional("DEBUG")]
        private void EnableTimeAndIoMessageLogging(IndentedStringBuilder stringBuilder, SqlConnectionWrapper sqlConnectionWrapper)
        {
            stringBuilder.AppendLine("SET STATISTICS IO ON;");
            stringBuilder.AppendLine("SET STATISTICS TIME ON;");
            stringBuilder.AppendLine();
            sqlConnectionWrapper.SqlConnection.InfoMessage += (sender, args) => _logger.LogInformation($"SQL message: {args.Message}");
        }

        /// <summary>
        /// Logs the parameter declarations and command text of a SQL command
        /// </summary>
        [Conditional("DEBUG")]
        private void LogSqlCommand(SqlCommandWrapper sqlCommandWrapper)
        {
            var sb = new StringBuilder();
            foreach (SqlParameter p in sqlCommandWrapper.Parameters)
            {
                sb.Append("DECLARE ")
                    .Append(p)
                    .Append(' ')
                    .Append(p.SqlDbType)
                    .Append(p.Value is string ? $"({p.Size})" : p.Value is decimal ? $"({p.Precision},{p.Scale})" : null)
                    .Append(" = ")
                    .Append(p.SqlDbType == SqlDbType.NChar || p.SqlDbType == SqlDbType.NText || p.SqlDbType == SqlDbType.NVarChar ? "N" : null)
                    .Append(p.Value is string || p.Value is DateTime ? $"'{p.Value:O}'" : p.Value.ToString())
                    .AppendLine(";");
            }

            sb.AppendLine();

            sb.AppendLine(sqlCommandWrapper.CommandText);
            _logger.LogInformation(sb.ToString());
        }

        protected async override Task<SearchResult> SearchForReindexInternalAsync(SearchOptions searchOptions, string searchParameterHash, CancellationToken cancellationToken)
        {
            return await SearchImpl(searchOptions, SqlSearchType.Reindex, searchParameterHash, cancellationToken);
        }
    }
}<|MERGE_RESOLUTION|>--- conflicted
+++ resolved
@@ -54,15 +54,9 @@
         private readonly SqlConnectionWrapperFactory _sqlConnectionWrapperFactory;
         private const string SortValueColumnName = "SortValue";
         private readonly SchemaInformation _schemaInformation;
-<<<<<<< HEAD
-        private readonly ISortingValidator _sortingValidator;
-        private readonly IFhirRequestContextAccessor _requestContextAccessor;
-        private const int _defaultResourceTableFinalSelectColumnCount = 11;
-=======
         private readonly RequestContextAccessor<IFhirRequestContext> _requestContextAccessor;
         private readonly ISearchParameterDefinitionManager.SearchableSearchParameterDefinitionManagerResolver _searchParameterDefinitionManagerResolver;
-        private const int _resourceTableColumnCount = 10;
->>>>>>> e9a75f34
+        private const int _defaultResourceTableFinalSelectColumnCount = 11;
 
         public SqlServerSearchService(
             ISearchOptionsFactory searchOptionsFactory,
@@ -350,28 +344,6 @@
                     // call NextResultAsync to get the info messages
                     await reader.NextResultAsync(cancellationToken);
 
-<<<<<<< HEAD
-                    // Continuation token prep
-                    ContinuationToken continuationToken = null;
-                    if (moreResults)
-                    {
-                        if (sortValue != null)
-                        {
-                            continuationToken = new ContinuationToken(new object[]
-                            {
-                                sortValue,
-                                newContinuationId ?? 0,
-                            });
-                        }
-                        else
-                        {
-                            continuationToken = new ContinuationToken(new object[]
-                            {
-                                newContinuationId ?? 0,
-                            });
-                        }
-                    }
-=======
                     ContinuationToken continuationToken =
                         moreResults
                             ? new ContinuationToken(
@@ -383,7 +355,6 @@
                                         _ => sortValue.Value.ToString("o"),
                                     }).ToArray())
                             : null;
->>>>>>> e9a75f34
 
                     if (isResultPartial)
                     {

﻿// -------------------------------------------------------------------------------------------------
// Copyright (c) Microsoft Corporation. All rights reserved.
// Licensed under the MIT License (MIT). See LICENSE in the repo root for license information.
// -------------------------------------------------------------------------------------------------

using System;
using System.Collections.Concurrent;
using System.Diagnostics;
using System.Linq;
using EnsureThat;
using Microsoft.Health.Fhir.Core.Extensions;
using Microsoft.Health.Fhir.Core.Features.Definition;
using Microsoft.Health.Fhir.Core.Features.Search;
using Microsoft.Health.Fhir.Core.Features.Search.SearchValues;
using Microsoft.Health.Fhir.Core.Models;
using SearchParamType = Microsoft.Health.Fhir.ValueSets.SearchParamType;

namespace Microsoft.Health.Fhir.SqlServer.Features.Storage
{
    /// <summary>
    /// Maintains a mapping from search parameters to a "representative" type. This is
    /// either one that implements ISearchValue, or for composites, a ValueTuple with the component types as type arguments,
    /// for example: <see cref="ValueTuple{UriSearchValue}"/>
    /// </summary>
    internal class SearchParameterToSearchValueTypeMap
    {
        private readonly ISearchParameterDefinitionManager _searchParameterDefinitionManager;
        private readonly ConcurrentDictionary<SearchParameterInfo, Type> _map = new ConcurrentDictionary<SearchParameterInfo, Type>();

        public SearchParameterToSearchValueTypeMap(ISearchParameterDefinitionManager searchParameterDefinitionManager)
        {
            EnsureArg.IsNotNull(searchParameterDefinitionManager, nameof(searchParameterDefinitionManager));
            _searchParameterDefinitionManager = searchParameterDefinitionManager;
        }

        public Type GetSearchValueType(SearchParameterInfo searchParameter)
        {
            if (!_map.TryGetValue(searchParameter, out Type type))
            {
                type = GetSearchValueTypeImpl(searchParameter);

                _map.TryAdd(searchParameter, type);
            }

            return type;
        }

        public Type GetSearchValueType(SearchIndexEntry searchIndexEntry)
        {
            if (searchIndexEntry.Value is CompositeSearchValue)
            {
                return GetSearchValueType(searchIndexEntry.SearchParameter);
            }

            Type searchValueType = searchIndexEntry.Value.GetType();

            Debug.Assert(searchValueType == GetSearchValueType(searchIndexEntry.SearchParameter), "Getting the search value type from the search parameter produced a different result from calling searchValue.GetType()");

            return searchValueType;
        }

        private Type GetSearchValueTypeImpl(SearchParameterInfo searchParameter)
        {
            switch (searchParameter.Type)
            {
                case SearchParamType.Number:
                    return typeof(NumberSearchValue);
                case SearchParamType.Date:
                    return typeof(DateTimeSearchValue);
                case SearchParamType.Str:
                    return typeof(StringSearchValue);
                case SearchParamType.Token:
                    return typeof(TokenSearchValue);
                case SearchParamType.Reference:
                    return typeof(ReferenceSearchValue);
                case SearchParamType.Quantity:
                    return typeof(QuantitySearchValue);
                case SearchParamType.Uri:
                    return typeof(UriSearchValue);
                case SearchParamType.Composite:
<<<<<<< HEAD
                    return typeof(Tuple).Assembly.GetType($"{typeof(ValueTuple).FullName}`{searchParameter.Component.Count}", throwOnError: true)
                        .MakeGenericType(searchParameter.Component.Select(c => GetSearchValueType(_searchParameterDefinitionManager.GetSearchParameter(c.Definition.Url))).ToArray());
=======
                    return typeof(Tuple).Assembly.GetType($"{typeof(Tuple).FullName}`{searchParameter.Component.Count}", throwOnError: true)
                        .MakeGenericType(searchParameter.Component.Select(c => GetSearchValueType(_searchParameterDefinitionManager.GetSearchParameter(c.DefinitionUrl).ToInfo())).ToArray());
>>>>>>> 8061c522
                default:
                    throw new ArgumentOutOfRangeException(searchParameter.Code);
            }
        }
    }
}<|MERGE_RESOLUTION|>--- conflicted
+++ resolved
@@ -78,13 +78,8 @@
                 case SearchParamType.Uri:
                     return typeof(UriSearchValue);
                 case SearchParamType.Composite:
-<<<<<<< HEAD
                     return typeof(Tuple).Assembly.GetType($"{typeof(ValueTuple).FullName}`{searchParameter.Component.Count}", throwOnError: true)
-                        .MakeGenericType(searchParameter.Component.Select(c => GetSearchValueType(_searchParameterDefinitionManager.GetSearchParameter(c.Definition.Url))).ToArray());
-=======
-                    return typeof(Tuple).Assembly.GetType($"{typeof(Tuple).FullName}`{searchParameter.Component.Count}", throwOnError: true)
                         .MakeGenericType(searchParameter.Component.Select(c => GetSearchValueType(_searchParameterDefinitionManager.GetSearchParameter(c.DefinitionUrl).ToInfo())).ToArray());
->>>>>>> 8061c522
                 default:
                     throw new ArgumentOutOfRangeException(searchParameter.Code);
             }

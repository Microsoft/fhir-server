--- conflicted
+++ resolved
@@ -114,33 +114,18 @@
                 var taskInfoTable = VLatest.TaskInfo;
                 while (sqlDataReader.Read())
                 {
-<<<<<<< HEAD
-                    (string id, string _, short status, short taskTypeId, string runId, bool isCanceled, short retryCount, DateTime? heartbeatDateTime, string inputData, string taskContext, string result) = sqlDataReader.ReadRow(
-                        taskInfoTable.TaskId,
-                        taskInfoTable.QueueId,
-                        taskInfoTable.Status,
-                        taskInfoTable.TaskTypeId,
-                        taskInfoTable.RunId,
-                        taskInfoTable.IsCanceled,
-                        taskInfoTable.RetryCount,
-                        taskInfoTable.HeartbeatDateTime,
-                        taskInfoTable.InputData,
-                        taskInfoTable.TaskContext,
-                        taskInfoTable.Result);
-=======
                     string id = sqlDataReader.Read(taskInfoTable.TaskId, 0);
-                    string queueId = sqlDataReader.Read(taskInfoTable.QueueId, 1);
-                    short status = sqlDataReader.Read(taskInfoTable.Status, 2);
-                    short taskTypeId = sqlDataReader.Read(taskInfoTable.TaskTypeId, 3);
-                    string taskRunId = sqlDataReader.Read(taskInfoTable.RunId, 4);
-                    bool isCanceled = sqlDataReader.Read(taskInfoTable.IsCanceled, 5);
-                    short retryCount = sqlDataReader.Read(taskInfoTable.RetryCount, 6);
-                    short maxRetryCount = sqlDataReader.Read(taskInfoTable.MaxRetryCount, 7);
-                    DateTime? heartbeatDateTime = sqlDataReader.Read(taskInfoTable.HeartbeatDateTime, 8);
-                    string inputData = sqlDataReader.Read(taskInfoTable.InputData, 9);
-                    string taskContext = sqlDataReader.Read(taskInfoTable.TaskContext, 10);
-                    string result = sqlDataReader.Read(taskInfoTable.Result, 11);
->>>>>>> 1a597796
+                    _ = sqlDataReader.Read(taskInfoTable.QueueId, 1);
+                    short status = sqlDataReader.Read(taskInfoTable.Status, 2);
+                    short taskTypeId = sqlDataReader.Read(taskInfoTable.TaskTypeId, 3);
+                    string taskRunId = sqlDataReader.Read(taskInfoTable.RunId, 4);
+                    bool isCanceled = sqlDataReader.Read(taskInfoTable.IsCanceled, 5);
+                    short retryCount = sqlDataReader.Read(taskInfoTable.RetryCount, 6);
+                    short maxRetryCount = sqlDataReader.Read(taskInfoTable.MaxRetryCount, 7);
+                    DateTime? heartbeatDateTime = sqlDataReader.Read(taskInfoTable.HeartbeatDateTime, 8);
+                    string inputData = sqlDataReader.Read(taskInfoTable.InputData, 9);
+                    string taskContext = sqlDataReader.Read(taskInfoTable.TaskContext, 10);
+                    string result = sqlDataReader.Read(taskInfoTable.Result, 11);
 
                     TaskInfo taskInfo = new TaskInfo()
                     {

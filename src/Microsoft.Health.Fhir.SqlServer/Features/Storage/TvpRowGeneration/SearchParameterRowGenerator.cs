﻿// -------------------------------------------------------------------------------------------------
// Copyright (c) Microsoft Corporation. All rights reserved.
// Licensed under the MIT License (MIT). See LICENSE in the repo root for license information.
// -------------------------------------------------------------------------------------------------

using System.Collections.Generic;
using EnsureThat;
<<<<<<< HEAD
using Microsoft.Health.Fhir.Core.Features.Search;
=======
using Microsoft.Health.Fhir.Core.Models;
>>>>>>> 8061c522
using Microsoft.Health.Fhir.SqlServer.Features.Schema.Model;

namespace Microsoft.Health.Fhir.SqlServer.Features.Storage.TvpRowGeneration
{
    internal abstract class SearchParameterRowGenerator<TSearchValue, TRow> : ITableValuedParameterRowGenerator<ResourceMetadata, TRow>
        where TRow : struct
    {
        protected SearchParameterRowGenerator(SqlServerFhirModel model)
        {
            EnsureArg.IsNotNull(model, nameof(model));
            Model = model;
        }

        protected SqlServerFhirModel Model { get; }

        public virtual IEnumerable<TRow> GenerateRows(ResourceMetadata input)
        {
<<<<<<< HEAD
            foreach (SearchIndexEntry v in input.GetSearchIndexEntriesByType(typeof(TSearchValue)))
            {
                foreach (var searchValue in ConvertSearchValue(v))
                {
                    if (TryGenerateRow(Model.GetSearchParamId(v.SearchParameter.Url), searchValue, out TRow row))
                    {
                        yield return row;
                    }
                }
            }
        }

        protected virtual IEnumerable<TSearchValue> ConvertSearchValue(SearchIndexEntry entry) => new[] { (TSearchValue)entry.Value };

        internal abstract bool TryGenerateRow(short searchParamId, TSearchValue searchValue, out TRow row);
=======
            return input.GetSearchIndexEntriesByType(typeof(TSearchValue))
                .Where(v => ShouldGenerateRow(v.SearchParameter, (TSearchValue)v.Value))
                .Select(v => GenerateRow(Model.GetSearchParamId(v.SearchParameter.Url.ToString()), v.SearchParameter, (TSearchValue)v.Value))
                .Distinct();
        }

        protected virtual bool ShouldGenerateRow(SearchParameterInfo searchParameter, TSearchValue searchValue) => true;

        protected abstract TRow GenerateRow(short searchParamId, SearchParameterInfo searchParameter, TSearchValue searchValue);
>>>>>>> 8061c522
    }
}<|MERGE_RESOLUTION|>--- conflicted
+++ resolved
@@ -5,11 +5,7 @@
 
 using System.Collections.Generic;
 using EnsureThat;
-<<<<<<< HEAD
 using Microsoft.Health.Fhir.Core.Features.Search;
-=======
-using Microsoft.Health.Fhir.Core.Models;
->>>>>>> 8061c522
 using Microsoft.Health.Fhir.SqlServer.Features.Schema.Model;
 
 namespace Microsoft.Health.Fhir.SqlServer.Features.Storage.TvpRowGeneration
@@ -27,12 +23,11 @@
 
         public virtual IEnumerable<TRow> GenerateRows(ResourceMetadata input)
         {
-<<<<<<< HEAD
             foreach (SearchIndexEntry v in input.GetSearchIndexEntriesByType(typeof(TSearchValue)))
             {
                 foreach (var searchValue in ConvertSearchValue(v))
                 {
-                    if (TryGenerateRow(Model.GetSearchParamId(v.SearchParameter.Url), searchValue, out TRow row))
+                    if (TryGenerateRow(Model.GetSearchParamId(v.SearchParameter.Url.ToString()), searchValue, out TRow row))
                     {
                         yield return row;
                     }
@@ -43,16 +38,5 @@
         protected virtual IEnumerable<TSearchValue> ConvertSearchValue(SearchIndexEntry entry) => new[] { (TSearchValue)entry.Value };
 
         internal abstract bool TryGenerateRow(short searchParamId, TSearchValue searchValue, out TRow row);
-=======
-            return input.GetSearchIndexEntriesByType(typeof(TSearchValue))
-                .Where(v => ShouldGenerateRow(v.SearchParameter, (TSearchValue)v.Value))
-                .Select(v => GenerateRow(Model.GetSearchParamId(v.SearchParameter.Url.ToString()), v.SearchParameter, (TSearchValue)v.Value))
-                .Distinct();
-        }
-
-        protected virtual bool ShouldGenerateRow(SearchParameterInfo searchParameter, TSearchValue searchValue) => true;
-
-        protected abstract TRow GenerateRow(short searchParamId, SearchParameterInfo searchParameter, TSearchValue searchValue);
->>>>>>> 8061c522
     }
 }
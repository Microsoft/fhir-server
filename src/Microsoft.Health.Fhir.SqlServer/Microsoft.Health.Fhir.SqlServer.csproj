--- conflicted
+++ resolved
@@ -8,17 +8,17 @@
     <None Remove="Features\Schema\Migrations\2.sql" />
     <None Remove="Features\Schema\Migrations\3.diff.sql" />
     <None Remove="Features\Schema\Migrations\3.sql" />
-<<<<<<< HEAD
+    <None Remove="Features\Schema\Migrations\4.diff.sql" />
+    <None Remove="Features\Schema\Migrations\4.sql" />
     <None Remove="Features\Schema\Migrations\5.diff.sql" />
     <None Remove="Features\Schema\Migrations\5.sql" />
-=======
-    <None Remove="Features\Schema\Migrations\4.diff.sql" />
-    <None Remove="Features\Schema\Migrations\4.sql" />
->>>>>>> 6581297d
     <EmbeddedResource Include="Features\Schema\Migrations\1.sql" />
     <EmbeddedResource Include="Features\Schema\Migrations\2.diff.sql" />
     <EmbeddedResource Include="Features\Schema\Migrations\2.sql" />
-<<<<<<< HEAD
+    <EmbeddedResource Include="Features\Schema\Migrations\3.diff.sql" />
+    <EmbeddedResource Include="Features\Schema\Migrations\3.sql" />
+    <EmbeddedResource Include="Features\Schema\Migrations\4.diff.sql" />
+    <EmbeddedResource Include="Features\Schema\Migrations\4.sql" />
     <EmbeddedResource Include="Features\Schema\Migrations\5.diff.sql" />
     <EmbeddedResource Include="Features\Schema\Migrations\5.sql" />
     <GenerateFilesInputs Include="Features\Schema\Migrations\5.sql" />
@@ -27,22 +27,11 @@
       <Namespace>Microsoft.Health.Fhir.SqlServer.Features.Schema.Model</Namespace>
       <Args>$([System.IO.Path]::GetFullPath('$(MSBuildThisFileDirectory)\Features\Schema\Migrations\5.sql'))</Args>
     </Generated>
-    <!--<GenerateFilesInputs Include="Features\Schema\Migrations\3.sql" />-->
+    <GenerateFilesInputs Include="Features\Schema\Migrations\4.sql" />
     <Generated Include="Features\Schema\Model\V4.Generated.cs">
       <Generator>SqlModelGenerator</Generator>
       <Namespace>Microsoft.Health.Fhir.SqlServer.Features.Schema.Model</Namespace>
-      <Args>$([System.IO.Path]::GetFullPath('$(MSBuildThisFileDirectory)\Features\Schema\Migrations\3.sql'))</Args>
-=======
-    <EmbeddedResource Include="Features\Schema\Migrations\3.diff.sql" />
-    <EmbeddedResource Include="Features\Schema\Migrations\3.sql" />
-    <EmbeddedResource Include="Features\Schema\Migrations\4.diff.sql" />
-    <EmbeddedResource Include="Features\Schema\Migrations\4.sql" />
-    <GenerateFilesInputs Include="Features\Schema\Migrations\4.sql" />
-    <Generated Include="Features\Schema\Model\VLatest.Generated.cs">
-      <Generator>SqlModelGenerator</Generator>
-      <Namespace>Microsoft.Health.Fhir.SqlServer.Features.Schema.Model</Namespace>
       <Args>$([System.IO.Path]::GetFullPath('$(MSBuildThisFileDirectory)\Features\Schema\Migrations\4.sql'))</Args>
->>>>>>> 6581297d
     </Generated>
   </ItemGroup>
   <ItemGroup>

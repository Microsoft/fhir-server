﻿<Project Sdk="Microsoft.NET.Sdk">

  <PropertyGroup>
    <TargetFramework>netcoreapp3.1</TargetFramework>
  </PropertyGroup>

  <ItemGroup>
    <None Remove="Features\Schema\Migrations\1.sql" />
    <None Remove="Features\Schema\Migrations\2.diff.sql" />
    <None Remove="Features\Schema\Migrations\2.sql" />
    <EmbeddedResource Include="Features\Schema\Migrations\1.sql" />
    <EmbeddedResource Include="Features\Schema\Migrations\2.diff.sql" />
    <EmbeddedResource Include="Features\Schema\Migrations\2.sql" />
    <GenerateFilesInputs Include="Features\Schema\Migrations\2.sql" />
    <Generated Include="Features\Schema\Model\VLatest.Generated.cs">
      <Generator>SqlModelGenerator</Generator>
      <Namespace>Microsoft.Health.Fhir.SqlServer.Features.Schema.Model</Namespace>
      <Args>$([System.IO.Path]::GetFullPath('$(MSBuildThisFileDirectory)\Features\Schema\Migrations\2.sql'))</Args>
    </Generated>
  </ItemGroup>

<<<<<<< HEAD
=======
  <ItemGroup>
    <Generated Include="IndentedStringBuilder.Generated.cs">
      <Generator>IndentedStringBuilderGenerator</Generator>
      <Namespace>Microsoft.Health.Fhir.SqlServer</Namespace>
    </Generated>
  </ItemGroup>

>>>>>>> 43480c04
  <ItemGroup>
    <PackageReference Include="Microsoft.Health.Extensions.BuildTimeCodeGenerator" Version="1.0.0-master-20200318-1" />
    <PackageReference Include="Ensure.That" Version="8.1.2" />
    <PackageReference Include="Microsoft.Health.Abstractions" Version="1.0.0-master-20200320-1" /> 
    <PackageReference Include="Microsoft.Health.SqlServer" Version="1.0.0-master-20200320-1" />
    <PackageReference Include="Microsoft.Health.SqlServer.Api" Version="1.0.0-master-20200320-1" />
    <PackageReference Include="Microsoft.Health.Extensions.BuildTimeCodeGenerator" Version="1.0.0-master-20200320-1" />
    <PackageReference Include="Microsoft.IO.RecyclableMemoryStream" Version="1.3.2" />
    <PackageReference Include="Microsoft.SqlServer.SqlManagementObjects" Version="150.18208.0" />
    <PackageReference Include="Microsoft.Extensions.Diagnostics.HealthChecks.Abstractions" Version="3.1.0" />
    <PackageReference Include="System.Data.SqlClient" Version="4.8.0" />
  </ItemGroup>

  <ItemGroup>
    <ProjectReference Include="..\Microsoft.Health.Fhir.Core\Microsoft.Health.Fhir.Core.csproj" />
  </ItemGroup>

  <ItemGroup>
    <Compile Update="Resources.Designer.cs">
      <DesignTime>True</DesignTime>
      <AutoGen>True</AutoGen>
      <DependentUpon>Resources.resx</DependentUpon>
    </Compile>
  </ItemGroup>

  <ItemGroup>
    <EmbeddedResource Update="Resources.resx">
      <Generator>ResXFileCodeGenerator</Generator>
      <LastGenOutput>Resources.Designer.cs</LastGenOutput>
    </EmbeddedResource>
  </ItemGroup>
</Project><|MERGE_RESOLUTION|>--- conflicted
+++ resolved
@@ -19,16 +19,6 @@
     </Generated>
   </ItemGroup>
 
-<<<<<<< HEAD
-=======
-  <ItemGroup>
-    <Generated Include="IndentedStringBuilder.Generated.cs">
-      <Generator>IndentedStringBuilderGenerator</Generator>
-      <Namespace>Microsoft.Health.Fhir.SqlServer</Namespace>
-    </Generated>
-  </ItemGroup>
-
->>>>>>> 43480c04
   <ItemGroup>
     <PackageReference Include="Microsoft.Health.Extensions.BuildTimeCodeGenerator" Version="1.0.0-master-20200318-1" />
     <PackageReference Include="Ensure.That" Version="8.1.2" />

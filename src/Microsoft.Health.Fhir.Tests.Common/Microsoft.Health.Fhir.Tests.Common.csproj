--- conflicted
+++ resolved
@@ -97,13 +97,8 @@
 
   <ItemGroup>
     <PackageReference Include="Microsoft.NET.Test.Sdk" Version="15.9.0" />
-<<<<<<< HEAD
     <PackageReference Include="Hl7.Fhir.STU3" Version="1.1.3" />
-    <PackageReference Include="Microsoft.SourceLink.GitHub" Version="1.0.0-beta-63127-02" />
-=======
-    <PackageReference Include="Hl7.Fhir.STU3" Version="0.96.0" />
     <PackageReference Include="Microsoft.SourceLink.GitHub" Version="1.0.0-beta2-18618-05" />
->>>>>>> 36e6a4ca
     <PackageReference Include="NSubstitute" Version="4.0.0" />
     <PackageReference Include="xunit" Version="2.4.1" />
     <PackageReference Include="xunit.runner.visualstudio" Version="2.4.1" />

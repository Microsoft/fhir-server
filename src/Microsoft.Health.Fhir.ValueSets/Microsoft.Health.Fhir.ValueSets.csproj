﻿<Project Sdk="Microsoft.NET.Sdk">

  <PropertyGroup>
    <TargetFramework>netcoreapp3.1</TargetFramework>
  </PropertyGroup>
  
  <ItemGroup>
    <PackageReference Include="Ensure.That" Version="8.1.2" />
<<<<<<< HEAD
    <PackageReference Include="FluentValidation" Version="8.5.1" />
    <PackageReference Include="Hl7.Fhir.Serialization" Version="1.4.0" />
    <PackageReference Include="Microsoft.CodeAnalysis.FxCopAnalyzers" Version="2.6.3" />
    <PackageReference Include="Microsoft.Extensions.Configuration.Json" Version="2.2.0" />
=======
    <PackageReference Include="FluentValidation" Version="8.6.1" />
    <PackageReference Include="Hl7.Fhir.Serialization" Version="1.3.0" />
    <PackageReference Include="Microsoft.Extensions.Configuration.Json" Version="3.1.0" />
>>>>>>> fc71bf6c
    <PackageReference Include="System.Net.Http" Version="4.3.4" />
  </ItemGroup>

</Project><|MERGE_RESOLUTION|>--- conflicted
+++ resolved
@@ -6,16 +6,9 @@
   
   <ItemGroup>
     <PackageReference Include="Ensure.That" Version="8.1.2" />
-<<<<<<< HEAD
-    <PackageReference Include="FluentValidation" Version="8.5.1" />
+    <PackageReference Include="FluentValidation" Version="8.6.1" />
     <PackageReference Include="Hl7.Fhir.Serialization" Version="1.4.0" />
-    <PackageReference Include="Microsoft.CodeAnalysis.FxCopAnalyzers" Version="2.6.3" />
-    <PackageReference Include="Microsoft.Extensions.Configuration.Json" Version="2.2.0" />
-=======
-    <PackageReference Include="FluentValidation" Version="8.6.1" />
-    <PackageReference Include="Hl7.Fhir.Serialization" Version="1.3.0" />
     <PackageReference Include="Microsoft.Extensions.Configuration.Json" Version="3.1.0" />
->>>>>>> fc71bf6c
     <PackageReference Include="System.Net.Http" Version="4.3.4" />
   </ItemGroup>
 

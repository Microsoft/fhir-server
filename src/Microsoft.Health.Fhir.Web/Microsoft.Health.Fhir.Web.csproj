--- conflicted
+++ resolved
@@ -5,14 +5,7 @@
   </PropertyGroup>
 
   <ItemGroup>
-<<<<<<< HEAD
-    <PackageReference Include="IdentityServer4" Version="2.3.2" />
-=======
-    <AdditionalFiles Include="..\..\stylecop.json" Link="stylecop.json" />
-  </ItemGroup>
-  <ItemGroup>
     <PackageReference Include="IdentityServer4" Version="2.4.0" />
->>>>>>> e1c61d59
     <PackageReference Include="Microsoft.ApplicationInsights.AspNetCore" Version="2.6.1" />
     <PackageReference Include="Microsoft.AspNetCore.App" />
     <PackageReference Include="Microsoft.Azure.Services.AppAuthentication" Version="1.2.0-preview2" />

﻿// -------------------------------------------------------------------------------------------------
// Copyright (c) Microsoft Corporation. All rights reserved.
// Licensed under the MIT License (MIT). See LICENSE in the repo root for license information.
// -------------------------------------------------------------------------------------------------

using Microsoft.AspNetCore.Builder;
using Microsoft.Extensions.Configuration;
using Microsoft.Extensions.DependencyInjection;
using Microsoft.Health.ControlPlane.CosmosDb.Registration;
using Microsoft.Health.CosmosDb.Registration;

namespace Microsoft.Health.Fhir.Web
{
    public class Startup
    {
        public Startup(IConfiguration configuration)
        {
            Configuration = configuration;
        }

        public IConfiguration Configuration { get; }

        // This method gets called by the runtime. Use this method to add services to the container.
        public virtual void ConfigureServices(IServiceCollection services)
        {
<<<<<<< HEAD
            services.AddCosmosDb().AddCosmosControlPlane(Configuration).AddDevelopmentIdentityProvider(Configuration);

            services.AddFhirServer(Configuration).AddFhirServerCosmosDb();
=======
            services.AddControlPlaneCosmosDb(Configuration).AddDevelopmentIdentityProvider(Configuration);

            services.AddFhirServer(Configuration).AddFhirServerCosmosDb(Configuration);
>>>>>>> a7ecadfd
        }

        // This method gets called by the runtime. Use this method to configure the HTTP request pipeline.
        public virtual void Configure(IApplicationBuilder app)
        {
            app.UseFhirServer();

            app.UseDevelopmentIdentityProvider();
        }
    }
}<|MERGE_RESOLUTION|>--- conflicted
+++ resolved
@@ -6,8 +6,6 @@
 using Microsoft.AspNetCore.Builder;
 using Microsoft.Extensions.Configuration;
 using Microsoft.Extensions.DependencyInjection;
-using Microsoft.Health.ControlPlane.CosmosDb.Registration;
-using Microsoft.Health.CosmosDb.Registration;
 
 namespace Microsoft.Health.Fhir.Web
 {
@@ -23,15 +21,9 @@
         // This method gets called by the runtime. Use this method to add services to the container.
         public virtual void ConfigureServices(IServiceCollection services)
         {
-<<<<<<< HEAD
-            services.AddCosmosDb().AddCosmosControlPlane(Configuration).AddDevelopmentIdentityProvider(Configuration);
-
-            services.AddFhirServer(Configuration).AddFhirServerCosmosDb();
-=======
             services.AddControlPlaneCosmosDb(Configuration).AddDevelopmentIdentityProvider(Configuration);
 
             services.AddFhirServer(Configuration).AddFhirServerCosmosDb(Configuration);
->>>>>>> a7ecadfd
         }
 
         // This method gets called by the runtime. Use this method to configure the HTTP request pipeline.

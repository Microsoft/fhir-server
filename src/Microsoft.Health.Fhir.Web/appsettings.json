﻿{
    "FhirServer": {
        "Conformance": {
            "UseStrictConformance": true
        },
        "Security": {
<<<<<<< HEAD
            "Enabled": false,
=======
            "Enabled": true,
            "EnableAadSmartOnFhirProxy": true,
>>>>>>> a7ecadfd
            "Authentication": {
                "Audience": null,
                "Authority": "https://localhost:44348"
            },
            "LastModifiedClaims": [
                "client_id"
            ],
            "Authorization": {
                "Enabled": true
            }
        },
        "Features": {
            "SupportsUI": false,
            "SupportsXml": true
        },
        "CosmosDb": {
            "CollectionId": "fhir",
            "InitialCollectionThroughput": null
        } 
    },
    "ControlPlane": {
        "CosmosDb": {
            "CollectionId": "ControlPlane",
            "InitialCollectionThroughPut":  null 
        } 
    },
    "CosmosDb": {
        "Host": null,
        "Key": null,
        "DatabaseId": "health",
<<<<<<< HEAD
        "InitialDatabaseThroughput": 400,  
        "FhirCollectionId": "fhir",
        "InitialFhirCollectionThroughput": null, 
        "ControlPlaneCollectionId": "controlPlane",
        "InitialControlPlaneCollectionThroughput": null, 
=======
        "InitialDatabaseThroughput": null,  
>>>>>>> a7ecadfd
        "ConnectionMode": "Direct",
        "ConnectionProtocol": "Tcp",
        "ContinuationTokenSizeLimitInKb": 2,
        "DefaultConsistencyLevel": "Session",
        "PreferredLocations": [],
        "RetryOptions": {
            "MaxNumberOfRetries": 3,
            "MaxWaitTimeInSeconds": 5
        }
    },
    "KeyVault": {
        "Endpoint": null
    },
    "Logging": {
        "IncludeScopes": false,
        "LogLevel": {
            "Default": "Warning"
        }
    }
}<|MERGE_RESOLUTION|>--- conflicted
+++ resolved
@@ -4,12 +4,8 @@
             "UseStrictConformance": true
         },
         "Security": {
-<<<<<<< HEAD
-            "Enabled": false,
-=======
             "Enabled": true,
             "EnableAadSmartOnFhirProxy": true,
->>>>>>> a7ecadfd
             "Authentication": {
                 "Audience": null,
                 "Authority": "https://localhost:44348"
@@ -40,15 +36,7 @@
         "Host": null,
         "Key": null,
         "DatabaseId": "health",
-<<<<<<< HEAD
-        "InitialDatabaseThroughput": 400,  
-        "FhirCollectionId": "fhir",
-        "InitialFhirCollectionThroughput": null, 
-        "ControlPlaneCollectionId": "controlPlane",
-        "InitialControlPlaneCollectionThroughput": null, 
-=======
         "InitialDatabaseThroughput": null,  
->>>>>>> a7ecadfd
         "ConnectionMode": "Direct",
         "ConnectionProtocol": "Tcp",
         "ContinuationTokenSizeLimitInKb": 2,

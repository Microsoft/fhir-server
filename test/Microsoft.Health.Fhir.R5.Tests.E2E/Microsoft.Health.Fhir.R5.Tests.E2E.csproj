--- conflicted
+++ resolved
@@ -18,15 +18,9 @@
   </ItemGroup>
 
   <ItemGroup>
-<<<<<<< HEAD
-    <PackageReference Include="Microsoft.AspNetCore.Mvc.Testing" Version="3.1.3" />
-    <PackageReference Include="Microsoft.Health.Test.Utilities" Version="1.0.0-master-20200812-1" />
-    <PackageReference Include="Microsoft.NET.Test.Sdk" Version="16.3.0" />
-=======
     <PackageReference Include="Microsoft.AspNetCore.Mvc.Testing" Version="3.1.6" />
     <PackageReference Include="Microsoft.Health.Test.Utilities" Version="1.0.0-master-20200812-1" />
     <PackageReference Include="Microsoft.NET.Test.Sdk" Version="16.7.0" />
->>>>>>> d81951cd
     <PackageReference Include="selenium.chrome.webdriver" Version="79.0.0" />
     <PackageReference Include="selenium.webdriver" Version="3.141.0" />
     <PackageReference Include="xunit" Version="2.4.1" />

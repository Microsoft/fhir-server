﻿// -------------------------------------------------------------------------------------------------
// Copyright (c) Microsoft Corporation. All rights reserved.
// Licensed under the MIT License (MIT). See LICENSE in the repo root for license information.
// -------------------------------------------------------------------------------------------------

using System;
using System.Collections.Generic;
using System.Linq;
using System.Net;
using System.Net.Http;
using System.Text.RegularExpressions;
using System.Threading.Tasks;
using Hl7.Fhir.Model;
using Hl7.Fhir.Serialization;
using Microsoft.Azure.Storage;
using Microsoft.Azure.Storage.Auth;
using Microsoft.Azure.Storage.Blob;
using Microsoft.Health.Fhir.Core.Features.Operations.Export.Models;
using Microsoft.Health.Fhir.Core.Models;
using Microsoft.Health.Fhir.Tests.Common;
using Microsoft.Health.Fhir.Tests.Common.FixtureParameters;
using Microsoft.Health.Fhir.Tests.E2E.Common;
using Microsoft.Health.Test.Utilities;
using Newtonsoft.Json;
using Xunit;
using Xunit.Abstractions;
using FhirGroup = Hl7.Fhir.Model.Group;
using Task = System.Threading.Tasks.Task;

namespace Microsoft.Health.Fhir.Tests.E2E.Rest
{
    [Trait(Traits.Category, Categories.ExportDataValidation)]
    [HttpIntegrationFixtureArgumentSets(DataStore.All, Format.Json)]
    public class ExportDataValidationTests : IClassFixture<HttpIntegrationTestFixture>
    {
        private readonly TestFhirClient _testFhirClient;
        private readonly ITestOutputHelper _outputHelper;
        private readonly FhirJsonParser _fhirJsonParser;

        public ExportDataValidationTests(HttpIntegrationTestFixture fixture, ITestOutputHelper testOutputHelper)
        {
            _testFhirClient = fixture.TestFhirClient;
            _outputHelper = testOutputHelper;
            _fhirJsonParser = new FhirJsonParser();
        }

        /* Disabled due to Bug 75001
        [Fact]
        public async Task GivenFhirServer_WhenAllDataIsExported_ThenExportedDataIsSameAsDataInFhirServer()
        {
            // NOTE: Azure Storage Emulator is required to run these tests locally.

            // Trigger export request and check for export status
            Uri contentLocation = await _testFhirClient.ExportAsync();
            IList<Uri> blobUris = await CheckExportStatus(contentLocation);

            // Download exported data from storage account
            Dictionary<(string resourceType, string resourceId), Resource> dataFromExport = await DownloadBlobAndParse(blobUris);

            // Download all resources from fhir server
            Dictionary<(string resourceType, string resourceId), Resource> dataFromFhirServer = await GetResourcesFromFhirServer(_testFhirClient.HttpClient.BaseAddress);

            // Assert both data are equal
            Assert.True(ValidateDataFromBothSources(dataFromFhirServer, dataFromExport));
        }

        [Fact]
        public async Task GivenFhirServer_WhenPatientDataIsExported_ThenExportedDataIsSameAsDataInFhirServer()
        {
            // NOTE: Azure Storage Emulator is required to run these tests locally.

            // Trigger export request and check for export status
            Uri contentLocation = await _testFhirClient.ExportAsync("Patient/");
            IList<Uri> blobUris = await CheckExportStatus(contentLocation);

            // Download exported data from storage account
            Dictionary<(string resourceType, string resourceId), Resource> dataFromExport = await DownloadBlobAndParse(blobUris);

            // Download resources from fhir server
            Uri address = new Uri(_testFhirClient.HttpClient.BaseAddress, "Patient/");
            Dictionary<(string resourceType, string resourceId), Resource> dataFromFhirServer = await GetResourcesFromFhirServer(address);

            Dictionary<(string resourceType, string resourceId), Resource> compartmentData = new Dictionary<(string resourceType, string resourceId), Resource>();
            foreach ((string resourceType, string resourceId) key in dataFromFhirServer.Keys)
            {
                address = new Uri(_testFhirClient.HttpClient.BaseAddress, "Patient/" + key.resourceId + "/*");

                // copies all the new values into the compartment data dictionary
                (await GetResourcesFromFhirServer(address)).ToList().ForEach(x => compartmentData.TryAdd(x.Key, x.Value));
            }

            compartmentData.ToList().ForEach(x => dataFromFhirServer.TryAdd(x.Key, x.Value));
            dataFromFhirServer.Union(compartmentData);

            // Assert both data are equal
            Assert.True(ValidateDataFromBothSources(dataFromFhirServer, dataFromExport));
        }

        [Fact]
        public async Task GivenFhirServer_WhenAllObservationAndPatientDataIsExported_ThenExportedDataIsSameAsDataInFhirServer()
        {
            // NOTE: Azure Storage Emulator is required to run these tests locally.

            // Trigger export request and check for export status
            Uri contentLocation = await _testFhirClient.ExportAsync(string.Empty, "_type=Observation,Patient");
            IList<Uri> blobUris = await CheckExportStatus(contentLocation);

            // Download exported data from storage account
            Dictionary<(string resourceType, string resourceId), Resource> dataFromExport = await DownloadBlobAndParse(blobUris);

            // Download resources from fhir server
            Uri address = new Uri(_testFhirClient.HttpClient.BaseAddress, "?_type=Observation,Patient");
            Dictionary<(string resourceType, string resourceId), Resource> dataFromFhirServer = await GetResourcesFromFhirServer(address);

            // Assert both data are equal
            Assert.True(ValidateDataFromBothSources(dataFromFhirServer, dataFromExport));
        }

        [Fact]
        public async Task GivenFhirServer_WhenPatientObservationDataIsExported_ThenExportedDataIsSameAsDataInFhirServer()
        {
            // NOTE: Azure Storage Emulator is required to run these tests locally.

            // Trigger export request and check for export status
            Uri contentLocation = await _testFhirClient.ExportAsync("Patient/", "_type=Observation");
            IList<Uri> blobUris = await CheckExportStatus(contentLocation);

            // Download exported data from storage account
            Dictionary<(string resourceType, string resourceId), Resource> dataFromExport = await DownloadBlobAndParse(blobUris);

            // Download resources from fhir server
            Uri address = new Uri(_testFhirClient.HttpClient.BaseAddress, "Patient/");
            Dictionary<(string resourceType, string resourceId), Resource> dataFromFhirServer = await GetResourcesFromFhirServer(address);

            Dictionary<(string resourceType, string resourceId), Resource> compartmentData = new Dictionary<(string resourceType, string resourceId), Resource>();
            foreach ((string resourceType, string resourceId) key in dataFromFhirServer.Keys)
            {
                address = new Uri(_testFhirClient.HttpClient.BaseAddress, "Patient/" + key.resourceId + "/Observation");

                // copies all the new values into the compartment data dictionary
                (await GetResourcesFromFhirServer(address)).ToList().ForEach(x => compartmentData.TryAdd(x.Key, x.Value));
            }

            compartmentData.ToList().ForEach(x => dataFromFhirServer.TryAdd(x.Key, x.Value));
            dataFromFhirServer.Union(compartmentData);

            // Assert both data are equal
            Assert.True(ValidateDataFromBothSources(dataFromFhirServer, dataFromExport));
        }
        */

        [Fact]
        public async Task GivenFhirServer_WhenGroupDataIsExported_ThenExportedDataIsSameAsDataInFhirServer()
        {
            // NOTE: Azure Storage Emulator is required to run these tests locally.

            // Add data for test
            var (dataInFhirServer, groupId) = await CreateGroupWithPatient(true);

            // Trigger export request and check for export status
            Uri contentLocation = await _testFhirClient.ExportAsync($"Group/{groupId}/");
            IList<Uri> blobUris = await CheckExportStatus(contentLocation);

            // Download exported data from storage account
            Dictionary<(string resourceType, string resourceId), string> dataFromExport = await DownloadBlobAndParse(blobUris);

            // Assert both sets of data are equal
            Assert.True(ValidateDataFromBothSources(dataInFhirServer, dataFromExport));
        }

        [Fact]
        public async Task GivenFhirServer_WhenGroupObervationDataIsExported_ThenExportedDataIsSameAsDataInFhirServer()
        {
            // NOTE: Azure Storage Emulator is required to run these tests locally.

            // Add data for test
            var (dataInFhirServer, groupId) = await CreateGroupWithPatient(false);

            // Trigger export request and check for export status
            Uri contentLocation = await _testFhirClient.ExportAsync($"Group/{groupId}/", "_type=Encounter");
            IList<Uri> blobUris = await CheckExportStatus(contentLocation);

            // Download exported data from storage account
            Dictionary<(string resourceType, string resourceId), string> dataFromExport = await DownloadBlobAndParse(blobUris);

            // Assert both sets of data are equal
            Assert.True(ValidateDataFromBothSources(dataInFhirServer, dataFromExport));
        }

        private bool ValidateDataFromBothSources(
            Dictionary<(string resourceType, string resourceId), Resource> dataFromServer,
            Dictionary<(string resourceType, string resourceId), Resource> dataFromStorageAccount)
        {
            bool result = true;

            if (dataFromStorageAccount.Count != dataFromServer.Count)
            {
                _outputHelper.WriteLine($"Count differs. Exported data count: {dataFromStorageAccount.Count} Fhir Server Count: {dataFromServer.Count}");
                result = false;

                foreach (KeyValuePair<(string resourceType, string resourceId), Resource> kvp in dataFromStorageAccount)
                {
                    if (!dataFromServer.ContainsKey(kvp.Key))
                    {
                        _outputHelper.WriteLine($"Extra resource in exported data: {kvp.Key}");
                    }
                }
            }

            // Enable this check when creating/updating data validation tests to ensure there is data to export
            /*
            if (dataFromStorageAccount.Count == 0)
            {
                _outputHelper.WriteLine("No data exported. This test expects data to be present.");
                return false;
            }
            */

            int wrongCount = 0;
            foreach (KeyValuePair<(string resourceType, string resourceId), Resource> kvp in dataFromServer)
            {
                if (!dataFromStorageAccount.ContainsKey(kvp.Key))
                {
                    _outputHelper.WriteLine($"Missing resource from exported data: {kvp.Key}");
                    result = false;
                    wrongCount++;
                    continue;
                }

<<<<<<< HEAD
                string exportEntry = dataFromStorageAccount[kvp.Key];
                string serverEntry = kvp.Value;
                if (!serverEntry.Equals(exportEntry))
=======
                Resource exportEntry = dataFromStorageAccount[kvp.Key];
                Resource serverEntry = kvp.Value;
                if (!serverEntry.IsExactly(exportEntry))
>>>>>>> bc74b557
                {
                    _outputHelper.WriteLine($"Exported resource does not match server resource: {kvp.Key}");
                    result = false;
                    wrongCount++;
                    continue;
                }
            }

            _outputHelper.WriteLine($"Missing or wrong match count: {wrongCount}");
            return result;
        }

        // Check export status and return output once we get 200
        private async Task<IList<Uri>> CheckExportStatus(Uri contentLocation)
        {
            HttpStatusCode resultCode = HttpStatusCode.Accepted;
            HttpResponseMessage response = null;
            int retryCount = 0;

            // Wait until status change or 5 minutes
            while (resultCode == HttpStatusCode.Accepted && retryCount < 60)
            {
                await Task.Delay(5000);

                response = await _testFhirClient.CheckExportAsync(contentLocation);

                resultCode = response.StatusCode;

                retryCount++;
            }

            if (retryCount >= 60)
            {
                throw new Exception($"Export request timed out");
            }

            if (resultCode != HttpStatusCode.OK)
            {
                throw new Exception($"Export request failed with status code {resultCode}");
            }

            // we have got the result. Deserialize into output response.
            var contentString = await response.Content.ReadAsStringAsync();

            ExportJobResult exportJobResult = JsonConvert.DeserializeObject<ExportJobResult>(contentString);
            return exportJobResult.Output.Select(x => x.FileUri).ToList();
        }

        private async Task<Dictionary<(string resourceType, string resourceId), Resource>> DownloadBlobAndParse(IList<Uri> blobUri)
        {
            if (blobUri == null || blobUri.Count == 0)
            {
                return new Dictionary<(string resourceType, string resourceId), Resource>();
            }

            // Extract storage account name from blob uri in order to get corresponding access token.
            Uri sampleUri = blobUri[0];
            string storageAccountName = sampleUri.Host.Split('.')[0];

            CloudStorageAccount cloudAccount = GetCloudStorageAccountHelper(storageAccountName);
            CloudBlobClient blobClient = cloudAccount.CreateCloudBlobClient();
            var resourceIdToResourceMapping = new Dictionary<(string resourceType, string resourceId), Resource>();

            foreach (Uri uri in blobUri)
            {
                var blob = new CloudBlockBlob(uri, blobClient);
                string allData = await blob.DownloadTextAsync();

                var splitData = allData.Split("\n");

                foreach (string entry in splitData)
                {
                    if (string.IsNullOrWhiteSpace(entry))
                    {
                        continue;
                    }

                    Resource resource;
                    try
                    {
                        resource = _fhirJsonParser.Parse<Resource>(entry);
                    }
                    catch (Exception ex)
                    {
                        _outputHelper.WriteLine($"Unable to parse ndjson string to resource: {ex}");
                        return resourceIdToResourceMapping;
                    }

                    // Ideally this should just be Add, but until we prevent duplicates from being added to the server
                    // there is a chance the same resource being added multiple times resulting in a key conflict.
                    resourceIdToResourceMapping.TryAdd((resource.ResourceType.ToString(), resource.Id), resource);
                }
            }

            // Delete the container since we have downloaded the data.
            Regex regex = new Regex(@"(?<guid>[a-f0-9]{8}(?:\-[a-f0-9]{4}){3}\-[a-f0-9]{12})");
            var guidMatch = regex.Match(blobUri[0].ToString());
            CloudBlobContainer container = blobClient.GetContainerReference(guidMatch.Value);
            await container.DeleteIfExistsAsync();

            return resourceIdToResourceMapping;
        }

        private async Task<Dictionary<(string resourceType, string resourceId), Resource>> GetResourcesFromFhirServer(Uri requestUri)
        {
            var resourceIdToResourceMapping = new Dictionary<(string resourceType, string resourceId), Resource>();

            while (requestUri != null)
            {
                HttpRequestMessage request = new HttpRequestMessage()
                {
                    RequestUri = requestUri,
                    Method = HttpMethod.Get,
                };

                using HttpResponseMessage response = await _testFhirClient.HttpClient.SendAsync(request);

                var responseString = await response.Content.ReadAsStringAsync();
                Bundle searchResults;
                try
                {
                    searchResults = _fhirJsonParser.Parse<Bundle>(responseString);
                }
                catch (Exception ex)
                {
                    _outputHelper.WriteLine($"Unable to parse response into bundle: {ex}");
                    return resourceIdToResourceMapping;
                }

                foreach (Bundle.EntryComponent entry in searchResults.Entry)
                {
                    resourceIdToResourceMapping.TryAdd((entry.Resource.ResourceType.ToString(), entry.Resource.Id), entry.Resource);
                }

                // Look at whether a continuation token has been returned.
                string nextLink = searchResults.NextLink?.ToString();
                requestUri = nextLink == null ? null : new Uri(nextLink);
            }

            return resourceIdToResourceMapping;
        }

        private CloudStorageAccount GetCloudStorageAccountHelper(string storageAccountName)
        {
            if (string.IsNullOrWhiteSpace(storageAccountName))
            {
                throw new Exception("StorageAccountName cannot be empty");
            }

            CloudStorageAccount cloudAccount = null;

            // If we are running locally, then we need to connect to the Azure Storage Emulator.
            // Else we need to connect to a proper Azure Storage Account.
            if (storageAccountName.Equals("127", StringComparison.OrdinalIgnoreCase))
            {
                string emulatorConnectionString = "UseDevelopmentStorage=true";
                CloudStorageAccount.TryParse(emulatorConnectionString, out cloudAccount);
            }
            else
            {
                string storageSecret = Environment.GetEnvironmentVariable(storageAccountName + "_secret");
                if (!string.IsNullOrWhiteSpace(storageSecret))
                {
                    StorageCredentials storageCredentials = new StorageCredentials(storageAccountName, storageSecret);
                    cloudAccount = new CloudStorageAccount(storageCredentials, useHttps: true);
                }
            }

            if (cloudAccount == null)
            {
                throw new Exception("Unable to create a cloud storage account");
            }

            return cloudAccount;
        }

        private async Task<(Dictionary<(string resourceType, string resourceId), string> serverData, string groupId)> CreateGroupWithPatient(bool includeAllCompartmentResources)
        {
            // Add data for test
            var patient = new Patient();
            var patientResponse = await _testFhirClient.CreateAsync(patient);
            var patientId = patientResponse.Resource.Id;

            var encounter = new Encounter()
            {
                Status = Encounter.EncounterStatus.InProgress,
                Class = new Coding()
                {
                    Code = "test",
                },
                Subject = new ResourceReference($"{KnownResourceTypes.Patient}/{patientId}"),
            };

            var encounterResponse = await _testFhirClient.CreateAsync(encounter);
            var encounterId = encounterResponse.Resource.Id;

            var observation = new Observation()
            {
                Status = ObservationStatus.Final,
                Code = new CodeableConcept()
                {
                    Coding = new List<Coding>()
                    {
                        new Coding()
                        {
                            Code = "test",
                        },
                    },
                },
                Subject = new ResourceReference($"{KnownResourceTypes.Patient}/{patientId}"),
            };

            var observationResponse = await _testFhirClient.CreateAsync(observation);
            var observationId = observationResponse.Resource.Id;

            var group = new FhirGroup()
            {
                Type = FhirGroup.GroupType.Person,
                Actual = true,
                Member = new List<FhirGroup.MemberComponent>()
                {
                    new FhirGroup.MemberComponent()
                    {
                        Entity = new ResourceReference($"{KnownResourceTypes.Patient}/{patientId}"),
                    },
                },
            };

            var groupResponse = await _testFhirClient.CreateAsync(group);
            var groupId = groupResponse.Resource.Id;

            var resourceDictionary = new Dictionary<(string resourceType, string resourceId), string>();
            resourceDictionary.Add((KnownResourceTypes.Patient, patientId), patientResponse.Resource.ToJson().Trim());
            resourceDictionary.Add((KnownResourceTypes.Encounter, encounterId), encounterResponse.Resource.ToJson().Trim());

            if (includeAllCompartmentResources)
            {
                resourceDictionary.Add((KnownResourceTypes.Observation, observationId), observationResponse.Resource.ToJson().Trim());
                resourceDictionary.Add((KnownResourceTypes.Group, groupId), groupResponse.Resource.ToJson().Trim());
            }

            return (resourceDictionary, groupId);
        }
    }
}<|MERGE_RESOLUTION|>--- conflicted
+++ resolved
@@ -44,7 +44,6 @@
             _fhirJsonParser = new FhirJsonParser();
         }
 
-        /* Disabled due to Bug 75001
         [Fact]
         public async Task GivenFhirServer_WhenAllDataIsExported_ThenExportedDataIsSameAsDataInFhirServer()
         {
@@ -147,7 +146,6 @@
             // Assert both data are equal
             Assert.True(ValidateDataFromBothSources(dataFromFhirServer, dataFromExport));
         }
-        */
 
         [Fact]
         public async Task GivenFhirServer_WhenGroupDataIsExported_ThenExportedDataIsSameAsDataInFhirServer()
@@ -162,7 +160,7 @@
             IList<Uri> blobUris = await CheckExportStatus(contentLocation);
 
             // Download exported data from storage account
-            Dictionary<(string resourceType, string resourceId), string> dataFromExport = await DownloadBlobAndParse(blobUris);
+            Dictionary<(string resourceType, string resourceId), Resource> dataFromExport = await DownloadBlobAndParse(blobUris);
 
             // Assert both sets of data are equal
             Assert.True(ValidateDataFromBothSources(dataInFhirServer, dataFromExport));
@@ -181,15 +179,13 @@
             IList<Uri> blobUris = await CheckExportStatus(contentLocation);
 
             // Download exported data from storage account
-            Dictionary<(string resourceType, string resourceId), string> dataFromExport = await DownloadBlobAndParse(blobUris);
+            Dictionary<(string resourceType, string resourceId), Resource> dataFromExport = await DownloadBlobAndParse(blobUris);
 
             // Assert both sets of data are equal
             Assert.True(ValidateDataFromBothSources(dataInFhirServer, dataFromExport));
         }
 
-        private bool ValidateDataFromBothSources(
-            Dictionary<(string resourceType, string resourceId), Resource> dataFromServer,
-            Dictionary<(string resourceType, string resourceId), Resource> dataFromStorageAccount)
+        private bool ValidateDataFromBothSources(Dictionary<(string resourceType, string resourceId), Resource> dataFromServer, Dictionary<(string resourceType, string resourceId), Resource> dataFromStorageAccount)
         {
             bool result = true;
 
@@ -227,15 +223,9 @@
                     continue;
                 }
 
-<<<<<<< HEAD
-                string exportEntry = dataFromStorageAccount[kvp.Key];
-                string serverEntry = kvp.Value;
-                if (!serverEntry.Equals(exportEntry))
-=======
                 Resource exportEntry = dataFromStorageAccount[kvp.Key];
                 Resource serverEntry = kvp.Value;
                 if (!serverEntry.IsExactly(exportEntry))
->>>>>>> bc74b557
                 {
                     _outputHelper.WriteLine($"Exported resource does not match server resource: {kvp.Key}");
                     result = false;
@@ -412,7 +402,7 @@
             return cloudAccount;
         }
 
-        private async Task<(Dictionary<(string resourceType, string resourceId), string> serverData, string groupId)> CreateGroupWithPatient(bool includeAllCompartmentResources)
+        private async Task<(Dictionary<(string resourceType, string resourceId), Resource> serverData, string groupId)> CreateGroupWithPatient(bool includeAllCompartmentResources)
         {
             // Add data for test
             var patient = new Patient();
@@ -467,14 +457,14 @@
             var groupResponse = await _testFhirClient.CreateAsync(group);
             var groupId = groupResponse.Resource.Id;
 
-            var resourceDictionary = new Dictionary<(string resourceType, string resourceId), string>();
-            resourceDictionary.Add((KnownResourceTypes.Patient, patientId), patientResponse.Resource.ToJson().Trim());
-            resourceDictionary.Add((KnownResourceTypes.Encounter, encounterId), encounterResponse.Resource.ToJson().Trim());
+            var resourceDictionary = new Dictionary<(string resourceType, string resourceId), Resource>();
+            resourceDictionary.Add((KnownResourceTypes.Patient, patientId), patientResponse.Resource);
+            resourceDictionary.Add((KnownResourceTypes.Encounter, encounterId), encounterResponse.Resource);
 
             if (includeAllCompartmentResources)
             {
-                resourceDictionary.Add((KnownResourceTypes.Observation, observationId), observationResponse.Resource.ToJson().Trim());
-                resourceDictionary.Add((KnownResourceTypes.Group, groupId), groupResponse.Resource.ToJson().Trim());
+                resourceDictionary.Add((KnownResourceTypes.Observation, observationId), observationResponse.Resource);
+                resourceDictionary.Add((KnownResourceTypes.Group, groupId), groupResponse.Resource);
             }
 
             return (resourceDictionary, groupId);

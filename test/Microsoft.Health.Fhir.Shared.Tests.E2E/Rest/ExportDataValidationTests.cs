--- conflicted
+++ resolved
@@ -86,8 +86,6 @@
             Assert.True(ValidateDataFromBothSources(dataInFhirServer, dataFromExport));
         }
 
-<<<<<<< HEAD
-=======
         [Fact]
         public async Task GivenFhirServer_WhenGroupDataWithNoMemberPatientIdIsExported_ThenNoDataIsExported()
         {
@@ -115,29 +113,6 @@
             }
         }
 
-        [Fact(Skip = "Failing CI build")]
-        public async Task GivenFhirServer_WhenAllDataIsExportedToASpecificContainer_ThenExportedDataIsInTheSpecifiedContianer()
-        {
-            // NOTE: Azure Storage Emulator is required to run these tests locally.
-
-            string testContainer = "test-container";
-
-            // Trigger export request and check for export status
-            Uri contentLocation = await _testFhirClient.ExportAsync(parameters: $"_container={testContainer}");
-            IList<Uri> blobUris = await CheckExportStatus(contentLocation);
-
-            // Download exported data from storage account
-            Dictionary<(string resourceType, string resourceId), Resource> dataFromExport = await DownloadBlobAndParse(blobUris);
-
-            // Download all resources from fhir server
-            Dictionary<(string resourceType, string resourceId), Resource> dataFromFhirServer = await GetResourcesFromFhirServer(_testFhirClient.HttpClient.BaseAddress);
-
-            // Assert both data are equal
-            Assert.True(ValidateDataFromBothSources(dataFromFhirServer, dataFromExport));
-            Assert.True(blobUris.All((url) => url.OriginalString.Contains(testContainer)));
-        }
-
->>>>>>> 95fe2556
         [Fact]
         public async Task GivenFhirServer_WhenDataIsExported_ThenExportTaskMetricsNotificationShouldBePosted()
         {

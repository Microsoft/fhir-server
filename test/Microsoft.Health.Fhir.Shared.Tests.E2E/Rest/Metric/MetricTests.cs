--- conflicted
+++ resolved
@@ -65,7 +65,6 @@
                 (type: typeof(CosmosStorageRequestMetricsNotification), count: 2, resourceType: (string)null));
         }
 
-<<<<<<< HEAD
         [Trait(Traits.Priority, Priority.One)]
         [Fact]
         public async Task GivenABatch_WhenInvoked_MetricNotifications()
@@ -79,9 +78,6 @@
         }
 
         private async Task ExecuteAndValidate<T>(Func<Task<T>> action, params (Type type, int count)[] expectedNotifications)
-=======
-        private async Task ExecuteAndValidate<T>(Func<Task<T>> action, params (Type type, int count, string resourceType)[] expectedNotifications)
->>>>>>> ebd1a0ef
         {
             if (!_fixture.IsUsingInProcTestServer)
             {

﻿// -------------------------------------------------------------------------------------------------
// Copyright (c) Microsoft Corporation. All rights reserved.
// Licensed under the MIT License (MIT). See LICENSE in the repo root for license information.
// -------------------------------------------------------------------------------------------------

using System;
using System.Collections.Generic;
using System.Threading.Tasks;
using Hl7.Fhir.Model;
using Microsoft.Health.Fhir.Tests.Common.FixtureParameters;
using Microsoft.Health.Fhir.Tests.E2E.Rest;
using Task = System.Threading.Tasks.Task;

namespace Microsoft.Health.Fhir.Shared.Tests.E2E.Rest.Search
{
    public class IncludeSearchTestFixture : HttpIntegrationTestFixture
    {
        public IncludeSearchTestFixture(DataStore dataStore, Format format, TestFhirServerFactory testFhirServerFactory)
            : base(dataStore, format, testFhirServerFactory)
        {
        }

        public CareTeam CareTeam { get; private set; }

        public Medication PercocetMedication { get; private set; }

        public Medication TramadolMedication { get; private set; }

        public Organization Organization { get; private set; }

        public Organization LabAOrganization { get; private set; }

        public Organization LabBOrganization { get; private set; }

        public Organization LabCOrganization { get; private set; }

        public Organization LabDOrganization { get; private set; }

        public Organization LabEOrganization { get; private set; }

        public Organization LabFOrganization { get; private set; }

        public Practitioner Practitioner { get; private set; }

        public Practitioner AndersonPractitioner { get; private set; }

        public Practitioner SanchezPractitioner { get; private set; }

        public Practitioner TaylorPractitioner { get; private set; }

        public Group PatientGroup { get; private set; }

        public string Tag { get; private set; }

        public Patient Patient { get; private set; }

        public Patient AdamsPatient { get; private set; }

        public Observation AdamsLoincObservation { get; private set; }

        public MedicationDispense AdamsMedicationDispense { get; private set; }

        public MedicationRequest AdamsMedicationRequest { get; private set; }

        public Patient TrumanPatient { get; private set; }

        public Observation TrumanSnomedObservation { get; private set; }

        public Observation TrumanLoincObservation { get; private set; }

        public DiagnosticReport TrumanSnomedDiagnosticReport { get; private set; }

        public DiagnosticReport TrumanLoincDiagnosticReport { get; private set; }

        public MedicationDispense TrumanMedicationDispenseWithoutRequest { get; private set; }

        public Patient SmithPatient { get; private set; }

        public Observation SmithSnomedObservation { get; private set; }

        public Observation SmithLoincObservation { get; private set; }

        public DiagnosticReport SmithSnomedDiagnosticReport { get; private set; }

        public DiagnosticReport SmithLoincDiagnosticReport { get; private set; }

        public MedicationDispense SmithMedicationDispense { get; private set; }

        public MedicationRequest SmithMedicationRequest { get; private set; }

        public Location Location { get; private set; }

        protected override async Task OnInitializedAsync()
        {
            Tag = Guid.NewGuid().ToString();

            // Construct an observation pointing to a patient and a diagnostic report pointing to the observation and the patient along with some not matching entries
            var snomedCode = new CodeableConcept("http://snomed.info/sct", "429858000");
            var loincCode = new CodeableConcept("http://loinc.org", "4548-4");

            var meta = new Meta
            {
                Tag = new List<Coding>
                    {
                        new Coding("testTag", Tag),
                    },
            };

            PercocetMedication = (await TestFhirClient.CreateAsync(new Medication { Meta = meta, Code = new CodeableConcept("http://snomed.info/sct", "16590-619-30", "Percocet tablet") })).Resource;
            TramadolMedication = (await TestFhirClient.CreateAsync(new Medication { Meta = meta, Code = new CodeableConcept("http://snomed.info/sct", "108505002", "Tramadol hydrochloride (substance)") })).Resource;
            Organization = (await TestFhirClient.CreateAsync(new Organization { Meta = meta, Address = new List<Address> { new Address { City = "Seattle" } } })).Resource;
            Practitioner = (await TestFhirClient.CreateAsync(new Practitioner { Meta = meta })).Resource;
            Patient = await CreatePatient("Pati", Practitioner, Organization);

            // Organization Hierarchy
            LabFOrganization = TestFhirClient.CreateAsync(new Organization { Meta = meta }).Result.Resource;
            LabEOrganization = (await TestFhirClient.CreateAsync(new Organization { Meta = meta, PartOf = new ResourceReference($"Organization/{LabFOrganization.Id}") })).Resource;
            LabDOrganization = (await TestFhirClient.CreateAsync(new Organization { Meta = meta, PartOf = new ResourceReference($"Organization/{LabEOrganization.Id}") })).Resource;
            LabCOrganization = (await TestFhirClient.CreateAsync(new Organization { Meta = meta, PartOf = new ResourceReference($"Organization/{LabDOrganization.Id}") })).Resource;
            LabBOrganization = (await TestFhirClient.CreateAsync(new Organization { Meta = meta, PartOf = new ResourceReference($"Organization/{LabCOrganization.Id}") })).Resource;
            LabAOrganization = (await TestFhirClient.CreateAsync(new Organization { Meta = meta, PartOf = new ResourceReference($"Organization/{LabBOrganization.Id}") })).Resource;

            AndersonPractitioner = (await TestFhirClient.CreateAsync(new Practitioner { Meta = meta, Name = new List<HumanName> { new HumanName { Family = "Anderson" } } })).Resource;
            SanchezPractitioner = (await TestFhirClient.CreateAsync(new Practitioner { Meta = meta, Name = new List<HumanName> { new HumanName { Family = "Sanchez" } } })).Resource;
            TaylorPractitioner = (await TestFhirClient.CreateAsync(new Practitioner { Meta = meta, Name = new List<HumanName> { new HumanName { Family = "Taylor" } } })).Resource;

<<<<<<< HEAD
            AdamsPatient = TestFhirClient.CreateAsync(new Patient { Meta = meta, BirthDate = "1974-12-25", Name = new List<HumanName> { new HumanName { Family = "Adams" } } }).Result.Resource;
            SmithPatient = TestFhirClient.CreateAsync(new Patient { Meta = meta, BirthDate = "1981-07-02", Name = new List<HumanName> { new HumanName { Family = "Smith" } }, ManagingOrganization = new ResourceReference($"Organization/{Organization.Id}") }).Result.Resource;
            TrumanPatient = TestFhirClient.CreateAsync(new Patient { Meta = meta, BirthDate = "1941-01-15", Name = new List<HumanName> { new HumanName { Family = "Truman" } } }).Result.Resource;

            AdamsLoincObservation = CreateObservation(AdamsPatient, loincCode, "1990-06-12");
            SmithLoincObservation = CreateObservation(SmithPatient, loincCode, "2008-04-10");
            SmithSnomedObservation = CreateObservation(SmithPatient, snomedCode, "1977-09-01");
            TrumanLoincObservation = CreateObservation(TrumanPatient, loincCode, "2018-11-09");
            TrumanSnomedObservation = CreateObservation(TrumanPatient, snomedCode, "1980-03-17");
=======
            AdamsPatient = await CreatePatient("Adams", AndersonPractitioner, Organization);
            SmithPatient = await CreatePatient("Smith",  SanchezPractitioner, Organization);
            TrumanPatient = await CreatePatient("Truman",  TaylorPractitioner, Organization);

            AdamsLoincObservation = await CreateObservation(AdamsPatient, Practitioner, Organization, loincCode);
            SmithLoincObservation = await CreateObservation(SmithPatient, Practitioner, Organization, loincCode);
            SmithSnomedObservation = await CreateObservation(SmithPatient, Practitioner, Organization, snomedCode);
            TrumanLoincObservation = await CreateObservation(TrumanPatient, Practitioner, Organization, loincCode);
            TrumanSnomedObservation = await CreateObservation(TrumanPatient, Practitioner, Organization, snomedCode);
>>>>>>> 0ddc8748

            SmithSnomedDiagnosticReport = await CreateDiagnosticReport(SmithPatient, SmithSnomedObservation, snomedCode);
            TrumanSnomedDiagnosticReport = await CreateDiagnosticReport(TrumanPatient, TrumanSnomedObservation, snomedCode);
            SmithLoincDiagnosticReport = await CreateDiagnosticReport(SmithPatient, SmithLoincObservation, loincCode);
            TrumanLoincDiagnosticReport = await CreateDiagnosticReport(TrumanPatient, TrumanLoincObservation, loincCode);

            AdamsMedicationRequest = await CreateMedicationRequest(AdamsPatient, AndersonPractitioner, PercocetMedication);
            SmithMedicationRequest = await CreateMedicationRequest(SmithPatient, SanchezPractitioner, PercocetMedication);

            AdamsMedicationDispense = await CreateMedicationDispense(AdamsMedicationRequest, AdamsPatient, TramadolMedication);
            SmithMedicationDispense = await CreateMedicationDispense(SmithMedicationRequest, SmithPatient, TramadolMedication);
            TrumanMedicationDispenseWithoutRequest = await CreateMedicationDispense(null, TrumanPatient, TramadolMedication);

            CareTeam = await CreateCareTeam();

            Location = (await TestFhirClient.CreateAsync(new Location
            {
                ManagingOrganization = new ResourceReference($"Organization/{Organization.Id}"),
                Meta = meta,
            })).Resource;

            var group = new Group
            {
                Meta = meta,
                Type = Group.GroupType.Person, Actual = true,
                Member = new List<Group.MemberComponent>
                    {
                        new Group.MemberComponent { Entity = new ResourceReference($"Patient/{AdamsPatient.Id}") },
                        new Group.MemberComponent { Entity = new ResourceReference($"Patient/{SmithPatient.Id}") },
                        new Group.MemberComponent { Entity = new ResourceReference($"Patient/{TrumanPatient.Id}") },
                    },
            };

            PatientGroup = (await TestFhirClient.CreateAsync(@group)).Resource;

            async Task<DiagnosticReport> CreateDiagnosticReport(Patient patient, Observation observation, CodeableConcept code)
            {
                return (await TestFhirClient.CreateAsync(
                    new DiagnosticReport
                    {
                        Meta = meta,
                        Status = DiagnosticReport.DiagnosticReportStatus.Final,
                        Code = code,
                        Subject = new ResourceReference($"Patient/{patient.Id}"),
                        Result = new List<ResourceReference> { new ResourceReference($"Observation/{observation.Id}") },
                    })).Resource;
            }

<<<<<<< HEAD
            Observation CreateObservation(Patient patient, CodeableConcept code, string effectiveDate)
=======
            async Task<Observation> CreateObservation(Patient patient, Practitioner practitioner, Organization organization, CodeableConcept code)
>>>>>>> 0ddc8748
            {
                return (await TestFhirClient.CreateAsync(
                    new Observation()
                    {
                        Meta = meta,
                        Status = ObservationStatus.Final,
                        Code = code,
                        Subject = new ResourceReference($"Patient/{patient.Id}"),
                        Performer = new List<ResourceReference>()
                        {
                            new ResourceReference($"Organization/{organization.Id}"),
                            new ResourceReference($"Practitioner/{practitioner.Id}"),
                        },
<<<<<<< HEAD
                        Effective = new FhirDateTime(effectiveDate),
                    }).Result.Resource;
=======
                    })).Resource;
>>>>>>> 0ddc8748
            }

            async Task<Patient> CreatePatient(string familyName, Practitioner practitioner, Organization organization)
            {
                return (await TestFhirClient.CreateAsync(
                    new Patient
                    {
                        Meta = meta,
                        Name = new List<HumanName> { new HumanName { Family = familyName } },
                        GeneralPractitioner = new List<ResourceReference>()
                        {
                            new ResourceReference($"Practitioner/{practitioner.Id}"),
                        },
                        ManagingOrganization = new ResourceReference($"Organization/{organization.Id}"),
                    })).Resource;
            }

            async Task<MedicationDispense> CreateMedicationDispense(MedicationRequest medicationRequest, Patient patient, Medication medication)
            {
               return (await TestFhirClient.CreateAsync(
                    new MedicationDispense
                    {
                        Meta = meta,
                        AuthorizingPrescription = medicationRequest == null ? null : new List<ResourceReference>
                        {
                            new ResourceReference($"MedicationRequest/{medicationRequest.Id}"),
                        },
                        Subject = new ResourceReference($"Patient/{patient.Id}"),
                        Performer = new List<MedicationDispense.PerformerComponent>()
                        {
                            new MedicationDispense.PerformerComponent()
                            {
                                Actor = new ResourceReference($"Practitioner/{Practitioner.Id}"),
                            },
                        },
#if R5
                        Medication = new CodeableReference
                        {
                            Concept = medication.Code,
                            Reference = new ResourceReference($"Medication/{medication.Id}"),
                        },
#else
                        Medication = medication.Code,
#endif
#if Stu3
                        Status = MedicationDispense.MedicationDispenseStatus.InProgress,
#else
                        Status = MedicationDispense.MedicationDispenseStatusCodes.InProgress,
#endif
                    })).Resource;
            }

            async Task<MedicationRequest> CreateMedicationRequest(Patient patient, Practitioner practitioner, Medication medication)
            {
                return (await TestFhirClient.CreateAsync(
                    new MedicationRequest
                    {
                        Meta = meta,
                        Subject = new ResourceReference($"Patient/{patient.Id}"),
#if Stu3
                        Intent = MedicationRequest.MedicationRequestIntent.Order,
                        Status = MedicationRequest.MedicationRequestStatus.Completed,
                        Requester = new MedicationRequest.RequesterComponent
                        {
                            Agent = new ResourceReference($"Practitioner/{practitioner.Id}"),
                        },
#else
                        IntentElement = new Code<MedicationRequest.medicationRequestIntent> { Value = MedicationRequest.medicationRequestIntent.Order },
                        StatusElement = new Code<MedicationRequest.medicationrequestStatus> { Value = MedicationRequest.medicationrequestStatus.Completed },
                        Requester = new ResourceReference($"Practitioner/{practitioner.Id}"),

#endif
#if R5
                        Medication = new CodeableReference
                        {
                            Concept = medication.Code,
                            Reference = new ResourceReference($"Medication/{medication.Id}"),
                        },
#else
                        Medication = medication.Code,
#endif
                    })).Resource;
            }

            async Task<CareTeam> CreateCareTeam()
            {
                return (await TestFhirClient.CreateAsync(
                    new CareTeam
                    {
                        Meta = meta,
                        Participant = new List<CareTeam.ParticipantComponent>()
                        {
                            new CareTeam.ParticipantComponent { Member = new ResourceReference($"Patient/{AdamsPatient.Id}") },
                            new CareTeam.ParticipantComponent { Member = new ResourceReference($"Patient/{SmithPatient.Id}") },
                            new CareTeam.ParticipantComponent { Member = new ResourceReference($"Patient/{TrumanPatient.Id}") },
                            new CareTeam.ParticipantComponent { Member = new ResourceReference($"Organization/{Organization.Id}") },
                            new CareTeam.ParticipantComponent { Member = new ResourceReference($"Practitioner/{Practitioner.Id}") },
                        },
                    })).Resource;
            }
        }
    }
}<|MERGE_RESOLUTION|>--- conflicted
+++ resolved
@@ -124,27 +124,15 @@
             SanchezPractitioner = (await TestFhirClient.CreateAsync(new Practitioner { Meta = meta, Name = new List<HumanName> { new HumanName { Family = "Sanchez" } } })).Resource;
             TaylorPractitioner = (await TestFhirClient.CreateAsync(new Practitioner { Meta = meta, Name = new List<HumanName> { new HumanName { Family = "Taylor" } } })).Resource;
 
-<<<<<<< HEAD
-            AdamsPatient = TestFhirClient.CreateAsync(new Patient { Meta = meta, BirthDate = "1974-12-25", Name = new List<HumanName> { new HumanName { Family = "Adams" } } }).Result.Resource;
-            SmithPatient = TestFhirClient.CreateAsync(new Patient { Meta = meta, BirthDate = "1981-07-02", Name = new List<HumanName> { new HumanName { Family = "Smith" } }, ManagingOrganization = new ResourceReference($"Organization/{Organization.Id}") }).Result.Resource;
-            TrumanPatient = TestFhirClient.CreateAsync(new Patient { Meta = meta, BirthDate = "1941-01-15", Name = new List<HumanName> { new HumanName { Family = "Truman" } } }).Result.Resource;
-
-            AdamsLoincObservation = CreateObservation(AdamsPatient, loincCode, "1990-06-12");
-            SmithLoincObservation = CreateObservation(SmithPatient, loincCode, "2008-04-10");
-            SmithSnomedObservation = CreateObservation(SmithPatient, snomedCode, "1977-09-01");
-            TrumanLoincObservation = CreateObservation(TrumanPatient, loincCode, "2018-11-09");
-            TrumanSnomedObservation = CreateObservation(TrumanPatient, snomedCode, "1980-03-17");
-=======
-            AdamsPatient = await CreatePatient("Adams", AndersonPractitioner, Organization);
-            SmithPatient = await CreatePatient("Smith",  SanchezPractitioner, Organization);
-            TrumanPatient = await CreatePatient("Truman",  TaylorPractitioner, Organization);
-
-            AdamsLoincObservation = await CreateObservation(AdamsPatient, Practitioner, Organization, loincCode);
-            SmithLoincObservation = await CreateObservation(SmithPatient, Practitioner, Organization, loincCode);
-            SmithSnomedObservation = await CreateObservation(SmithPatient, Practitioner, Organization, snomedCode);
-            TrumanLoincObservation = await CreateObservation(TrumanPatient, Practitioner, Organization, loincCode);
-            TrumanSnomedObservation = await CreateObservation(TrumanPatient, Practitioner, Organization, snomedCode);
->>>>>>> 0ddc8748
+            AdamsPatient = await CreatePatient("Adams", AndersonPractitioner, Organization, "1974-12-25");
+            SmithPatient = await CreatePatient("Smith",  SanchezPractitioner, Organization, "1981-07-02");
+            TrumanPatient = await CreatePatient("Truman",  TaylorPractitioner, Organization, "1941-01-15");
+
+            AdamsLoincObservation = await CreateObservation(AdamsPatient, Practitioner, Organization, loincCode, "1990-06-12");
+            SmithLoincObservation = await CreateObservation(SmithPatient, Practitioner, Organization, loincCode, "2008-04-10");
+            SmithSnomedObservation = await CreateObservation(SmithPatient, Practitioner, Organization, snomedCode, "1977-09-01");
+            TrumanLoincObservation = await CreateObservation(TrumanPatient, Practitioner, Organization, loincCode, "2018-11-09");
+            TrumanSnomedObservation = await CreateObservation(TrumanPatient, Practitioner, Organization, snomedCode, "1980-03-17");
 
             SmithSnomedDiagnosticReport = await CreateDiagnosticReport(SmithPatient, SmithSnomedObservation, snomedCode);
             TrumanSnomedDiagnosticReport = await CreateDiagnosticReport(TrumanPatient, TrumanSnomedObservation, snomedCode);
@@ -193,11 +181,7 @@
                     })).Resource;
             }
 
-<<<<<<< HEAD
-            Observation CreateObservation(Patient patient, CodeableConcept code, string effectiveDate)
-=======
-            async Task<Observation> CreateObservation(Patient patient, Practitioner practitioner, Organization organization, CodeableConcept code)
->>>>>>> 0ddc8748
+            async Task<Observation> CreateObservation(Patient patient, Practitioner practitioner, Organization organization, CodeableConcept code, string effectiveDate)
             {
                 return (await TestFhirClient.CreateAsync(
                     new Observation()
@@ -211,20 +195,17 @@
                             new ResourceReference($"Organization/{organization.Id}"),
                             new ResourceReference($"Practitioner/{practitioner.Id}"),
                         },
-<<<<<<< HEAD
                         Effective = new FhirDateTime(effectiveDate),
-                    }).Result.Resource;
-=======
-                    })).Resource;
->>>>>>> 0ddc8748
-            }
-
-            async Task<Patient> CreatePatient(string familyName, Practitioner practitioner, Organization organization)
+                    })).Resource;
+            }
+
+            async Task<Patient> CreatePatient(string familyName, Practitioner practitioner, Organization organization, string birthDate)
             {
                 return (await TestFhirClient.CreateAsync(
                     new Patient
                     {
                         Meta = meta,
+                        BirthDate = birthDate,
                         Name = new List<HumanName> { new HumanName { Family = familyName } },
                         GeneralPractitioner = new List<ResourceReference>()
                         {

--- conflicted
+++ resolved
@@ -45,15 +45,12 @@
         {
             var actualDecodedUrl = WebUtility.UrlDecode(searchUrl);
             return await ExecuteAndValidateBundle(searchUrl, actualDecodedUrl, sort, null, pageSize: 10, expectedResources);
-<<<<<<< HEAD
-=======
         }
 
         protected async Task<Bundle> ExecuteAndValidateBundle(string searchUrl, bool sort, int pageSize, params Resource[] expectedResources)
         {
             var actualDecodedUrl = WebUtility.UrlDecode(searchUrl);
             return await ExecuteAndValidateBundle(searchUrl, actualDecodedUrl, sort, null, pageSize, expectedResources);
->>>>>>> 85539539
         }
 
         protected async Task<Bundle> ExecuteAndValidateBundle(string searchUrl, bool sort, int pageSize, params Resource[] expectedResources)

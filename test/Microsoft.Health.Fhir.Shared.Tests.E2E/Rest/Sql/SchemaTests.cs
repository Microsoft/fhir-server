--- conflicted
+++ resolved
@@ -56,7 +56,6 @@
             Assert.Equal(scriptUrl, firstResult["script"]);
         }
 
-<<<<<<< HEAD
         [Fact]
         public async Task WhenRequestingSchema_GivenGetMethodAndCompatibilityPathAndInstanceSchemaTableIsEmpty_TheServerShouldReturnsNotFound()
         {
@@ -69,11 +68,6 @@
 
         [Fact]
         public async Task WhenRequestingSchema_GivenGetMethodAndCurrentVersionPath_TheServerShouldReturnSuccess()
-=======
-        [Theory]
-        [MemberData(nameof(Data))]
-        public async Task GivenGetMethod_WhenRequestingSchema_TheServerShouldReturnNotImplemented(string path)
->>>>>>> d71fa3dc
         {
             HttpResponseMessage response = await SendAndVerifyStatusCode(HttpMethod.Get, "_schema/versions/current", HttpStatusCode.OK);
 

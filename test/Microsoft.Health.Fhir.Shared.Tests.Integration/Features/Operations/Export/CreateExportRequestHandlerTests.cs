--- conflicted
+++ resolved
@@ -36,12 +36,7 @@
         {
             _fhirOperationDataStore = fixture.OperationDataStore;
             _fhirStorageTestHelper = fixture.TestHelper;
-
-<<<<<<< HEAD
-            _createExportRequestHandler = new CreateExportRequestHandler(_claimsExtractor, _fhirOperationDataStore, _secretStore, DisabledFhirAuthorizationService.Instance);
-=======
-            _createExportRequestHandler = new CreateExportRequestHandler(_claimsExtractor, _fhirOperationDataStore);
->>>>>>> 4c0075d7
+            _createExportRequestHandler = new CreateExportRequestHandler(_claimsExtractor, _fhirOperationDataStore, DisabledFhirAuthorizationService.Instance);
         }
 
         public Task InitializeAsync()
@@ -136,58 +131,6 @@
             Assert.Equal(response.JobId, newResponse.JobId);
         }
 
-<<<<<<< HEAD
-        [Fact]
-        public async Task GivenDifferentDestination_WhenCreatingAnExportJob_ThenNewJobShouldBeCreated()
-        {
-            var request = new CreateExportRequest(RequestUrl, DestinationType, ConnectionString);
-
-            CreateExportResponse response = await _createExportRequestHandler.Handle(request, _cancellationToken);
-
-            var newRequest = new CreateExportRequest(RequestUrl, DestinationType, "123");
-
-            CreateExportResponse newResponse = await _createExportRequestHandler.Handle(newRequest, _cancellationToken);
-
-            Assert.NotEqual(response.JobId, newResponse.JobId);
-        }
-
-        [Fact]
-        public async Task GivenDestinationTypeOrDestinationConnectionSettings_WhenCreatingAnExportJob_ThenItShouldBeRemovedFromRequestUri()
-        {
-            const string baseUrlFormat = "http://localhost/$export?_count=100{0}&_another=123";
-
-            var requestUri = new Uri(string.Format(baseUrlFormat, "&_destinationType=type&_destinationConnectionSettings=settings"));
-
-            var request = new CreateExportRequest(requestUri, DestinationType, ConnectionString);
-
-            CreateExportResponse response = await _createExportRequestHandler.Handle(request, _cancellationToken);
-
-            ExportJobOutcome outcome = await _fhirOperationDataStore.GetExportJobByIdAsync(response.JobId, CancellationToken.None);
-
-            Assert.Equal(new Uri(string.Format(baseUrlFormat, string.Empty)), outcome.JobRecord.RequestUri);
-        }
-
-        [Fact]
-        public async Task GivenSetSecretFails_WhenCreatingAnExportJob_ThenThrowsOperationFailedException()
-        {
-            // Set up create export request handler with mock secret store.
-            ISecretStore mockSecretStore = Substitute.For<ISecretStore>();
-            HttpStatusCode errorStatusCode = HttpStatusCode.InternalServerError;
-            mockSecretStore.SetSecretAsync(Arg.Any<string>(), Arg.Any<string>(), Arg.Any<CancellationToken>())
-                .Returns<SecretWrapper>(_ => throw new SecretStoreException(SecretStoreErrors.SetSecretError, innerException: null, statusCode: errorStatusCode));
-
-            _createExportRequestHandler = new CreateExportRequestHandler(_claimsExtractor, _fhirOperationDataStore, mockSecretStore, DisabledFhirAuthorizationService.Instance);
-
-            var request = new CreateExportRequest(RequestUrl, DestinationType, ConnectionString);
-
-            OperationFailedException ofe = await Assert.ThrowsAsync<OperationFailedException>(() => _createExportRequestHandler.Handle(request, _cancellationToken));
-
-            Assert.NotNull(ofe);
-            Assert.Equal(errorStatusCode, ofe.ResponseStatusCode);
-        }
-
-=======
->>>>>>> 4c0075d7
         private class MockClaimsExtractor : IClaimsExtractor
         {
             public Func<IReadOnlyCollection<KeyValuePair<string, string>>> ExtractImpl { get; set; }

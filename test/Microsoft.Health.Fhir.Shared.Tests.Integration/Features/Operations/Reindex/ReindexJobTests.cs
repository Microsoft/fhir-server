--- conflicted
+++ resolved
@@ -41,7 +41,7 @@
 
 namespace Microsoft.Health.Fhir.Tests.Integration.Features.Operations.Reindex
 {
-    [FhirStorageTestsFixtureArgumentSets(DataStore.All)]
+    [FhirStorageTestsFixtureArgumentSets(DataStore.CosmosDb)]
     public class ReindexJobTests : IClassFixture<FhirStorageTestsFixture>, IAsyncLifetime
     {
         private readonly FhirStorageTestsFixture _fixture;
@@ -417,23 +417,15 @@
             ReindexJobWrapper reindexJobWrapper = await _fhirOperationDataStore.GetReindexJobByIdAsync(response.Job.JobRecord.Id, cancellationTokenSource.Token);
 
             int delayCount = 0;
-<<<<<<< HEAD
-            while (reindexJobWrapper.JobRecord.Status != operationStatus && delayCount < 20)
-=======
 
             while (reindexJobWrapper.JobRecord.Status != operationStatus && delayCount < 40)
->>>>>>> 76ea608d
             {
                 await Task.Delay(1000);
                 delayCount++;
                 reindexJobWrapper = await _fhirOperationDataStore.GetReindexJobByIdAsync(response.Job.JobRecord.Id, cancellationTokenSource.Token);
             }
 
-<<<<<<< HEAD
-            Assert.InRange(delayCount, 0, 19);
-=======
             Assert.Equal(operationStatus, reindexJobWrapper.JobRecord.Status);
->>>>>>> 76ea608d
         }
 
         private async Task<CreateReindexResponse> SetUpForReindexing()

﻿// -------------------------------------------------------------------------------------------------
// Copyright (c) Microsoft Corporation. All rights reserved.
// Licensed under the MIT License (MIT). See LICENSE in the repo root for license information.
// -------------------------------------------------------------------------------------------------

using System;
using System.Collections.Generic;
using System.Numerics;
using System.Threading;
using MediatR;
using Microsoft.Data.SqlClient;
using Microsoft.Extensions.DependencyInjection;
using Microsoft.Extensions.Logging.Abstractions;
using Microsoft.Extensions.Options;
using Microsoft.Health.Abstractions.Features.Transactions;
using Microsoft.Health.Fhir.Core.Configs;
using Microsoft.Health.Fhir.Core.Features.Context;
using Microsoft.Health.Fhir.Core.Features.Definition;
using Microsoft.Health.Fhir.Core.Features.Operations;
using Microsoft.Health.Fhir.Core.Features.Persistence;
using Microsoft.Health.Fhir.Core.Features.Search;
using Microsoft.Health.Fhir.Core.Features.Search.Expressions.Parsers;
using Microsoft.Health.Fhir.Core.Features.Search.Parameters;
using Microsoft.Health.Fhir.Core.Features.Search.Registry;
using Microsoft.Health.Fhir.Core.Features.Search.SearchValues;
using Microsoft.Health.Fhir.Core.Models;
using Microsoft.Health.Fhir.Core.UnitTests.Extensions;
using Microsoft.Health.Fhir.SqlServer.Features.Schema;
using Microsoft.Health.Fhir.SqlServer.Features.Schema.Model;
using Microsoft.Health.Fhir.SqlServer.Features.Search;
using Microsoft.Health.Fhir.SqlServer.Features.Search.Expressions.Visitors;
using Microsoft.Health.Fhir.SqlServer.Features.Storage;
using Microsoft.Health.Fhir.SqlServer.Features.Storage.Registry;
using Microsoft.Health.SqlServer;
using Microsoft.Health.SqlServer.Configs;
using Microsoft.Health.SqlServer.Features.Client;
using Microsoft.Health.SqlServer.Features.Schema;
using Microsoft.Health.SqlServer.Features.Schema.Manager;
using Microsoft.Health.SqlServer.Features.Storage;
using NSubstitute;
using Xunit;
using Task = System.Threading.Tasks.Task;

namespace Microsoft.Health.Fhir.Tests.Integration.Persistence
{
    public class SqlServerFhirStorageTestsFixture : IServiceProvider, IAsyncLifetime
    {
        private const string LocalConnectionString = "server=(local);Integrated Security=true";
        private const string MasterDatabaseName = "master";

        private readonly int _maximumSupportedSchemaVersion;
        private readonly string _databaseName;
        private readonly IFhirDataStore _fhirDataStore;
        private readonly IFhirOperationDataStore _fhirOperationDataStore;
        private readonly SqlServerFhirStorageTestHelper _testHelper;
        private readonly SchemaInitializer _schemaInitializer;
        private readonly SchemaUpgradeRunner _schemaUpgradeRunner;
        private readonly FilebasedSearchParameterStatusDataStore _filebasedSearchParameterStatusDataStore;
        private readonly ISearchService _searchService;
        private readonly SearchParameterDefinitionManager _searchParameterDefinitionManager;
        private readonly SupportedSearchParameterDefinitionManager _supportedSearchParameterDefinitionManager;
<<<<<<< HEAD
        private readonly IMediator _mediator = Substitute.For<IMediator>();
=======
        private readonly SearchParameterStatusManager _searchParameterStatusManager;
>>>>>>> 458b27cf

        public SqlServerFhirStorageTestsFixture()
            : this(SchemaVersionConstants.Max, $"FHIRINTEGRATIONTEST_{DateTimeOffset.UtcNow.ToUnixTimeSeconds()}_{BigInteger.Abs(new BigInteger(Guid.NewGuid().ToByteArray()))}")
        {
        }

        internal SqlServerFhirStorageTestsFixture(int maximumSupportedSchemaVersion, string databaseName)
        {
            var initialConnectionString = Environment.GetEnvironmentVariable("SqlServer:ConnectionString") ?? LocalConnectionString;

            _maximumSupportedSchemaVersion = maximumSupportedSchemaVersion;
            _databaseName = databaseName;
            TestConnectionString = new SqlConnectionStringBuilder(initialConnectionString) { InitialCatalog = _databaseName }.ToString();

            var schemaOptions = new SqlServerSchemaOptions { AutomaticUpdatesEnabled = true };
            var config = new SqlServerDataStoreConfiguration { ConnectionString = TestConnectionString, Initialize = true, SchemaOptions = schemaOptions };

            var schemaInformation = new SchemaInformation(SchemaVersionConstants.Min, maximumSupportedSchemaVersion);
            var scriptProvider = new ScriptProvider<SchemaVersion>();
            var baseScriptProvider = new BaseScriptProvider();
            var mediator = Substitute.For<IMediator>();

            var sqlConnectionStringProvider = new DefaultSqlConnectionStringProvider(config);
            var sqlConnectionFactory = new DefaultSqlConnectionFactory(sqlConnectionStringProvider);
            var schemaManagerDataStore = new SchemaManagerDataStore(sqlConnectionFactory);
            _schemaUpgradeRunner = new SchemaUpgradeRunner(scriptProvider, baseScriptProvider, mediator, NullLogger<SchemaUpgradeRunner>.Instance, sqlConnectionFactory, schemaManagerDataStore);
            _schemaInitializer = new SchemaInitializer(config, _schemaUpgradeRunner, schemaInformation, sqlConnectionFactory, sqlConnectionStringProvider, NullLogger<SchemaInitializer>.Instance);

            _searchParameterDefinitionManager = new SearchParameterDefinitionManager(ModelInfoProvider.Instance, _mediator);

            _filebasedSearchParameterStatusDataStore = new FilebasedSearchParameterStatusDataStore(_searchParameterDefinitionManager, ModelInfoProvider.Instance);

            var securityConfiguration = new SecurityConfiguration { PrincipalClaims = { "oid" } };

            var sqlServerFhirModel = new SqlServerFhirModel(
                schemaInformation,
                _searchParameterDefinitionManager,
                () => _filebasedSearchParameterStatusDataStore,
                Options.Create(securityConfiguration),
                sqlConnectionStringProvider,
                NullLogger<SqlServerFhirModel>.Instance);

            var searchParameterToSearchValueTypeMap = new SearchParameterToSearchValueTypeMap();

            var serviceCollection = new ServiceCollection();
            serviceCollection.AddSqlServerTableRowParameterGenerators();
            serviceCollection.AddSingleton(sqlServerFhirModel);
            serviceCollection.AddSingleton(searchParameterToSearchValueTypeMap);

            ServiceProvider serviceProvider = serviceCollection.BuildServiceProvider();

            var upsertResourceTvpGeneratorV6 = serviceProvider.GetRequiredService<V6.UpsertResourceTvpGenerator<ResourceMetadata>>();
            var upsertResourceTvpGeneratorV7 = serviceProvider.GetRequiredService<V7.UpsertResourceTvpGenerator<ResourceMetadata>>();
            var upsertResourceTvpGeneratorVLatest = serviceProvider.GetRequiredService<VLatest.UpsertResourceTvpGenerator<IReadOnlyList<ResourceWrapper>>>();
            var upsertSearchParamsTvpGenerator = serviceProvider.GetRequiredService<VLatest.UpsertSearchParamsTvpGenerator<List<ResourceSearchParameterStatus>>>();
            var reindexResourceTvpGenerator = serviceProvider.GetRequiredService<VLatest.ReindexResourceTvpGenerator<IReadOnlyList<ResourceWrapper>>>();
            var bulkReindexResourceTvpGenerator = serviceProvider.GetRequiredService<VLatest.BulkReindexResourcesTvpGenerator<IReadOnlyList<ResourceWrapper>>>();

            _supportedSearchParameterDefinitionManager = new SupportedSearchParameterDefinitionManager(_searchParameterDefinitionManager);

            SqlTransactionHandler = new SqlTransactionHandler();
            SqlConnectionWrapperFactory = new SqlConnectionWrapperFactory(SqlTransactionHandler, new SqlCommandWrapperFactory(), sqlConnectionFactory);

            SqlServerSearchParameterStatusDataStore = new SqlServerSearchParameterStatusDataStore(
                () => SqlConnectionWrapperFactory.CreateMockScope(),
                upsertSearchParamsTvpGenerator,
                () => _filebasedSearchParameterStatusDataStore,
                schemaInformation,
                sqlServerFhirModel);

            IOptions<CoreFeatureConfiguration> options = Options.Create(new CoreFeatureConfiguration());

            _fhirDataStore = new SqlServerFhirDataStore(
                sqlServerFhirModel,
                searchParameterToSearchValueTypeMap,
                upsertResourceTvpGeneratorV6,
                upsertResourceTvpGeneratorV7,
                upsertResourceTvpGeneratorVLatest,
                reindexResourceTvpGenerator,
                bulkReindexResourceTvpGenerator,
                options,
                SqlConnectionWrapperFactory,
                NullLogger<SqlServerFhirDataStore>.Instance,
                schemaInformation);

            _fhirOperationDataStore = new SqlServerFhirOperationDataStore(SqlConnectionWrapperFactory, NullLogger<SqlServerFhirOperationDataStore>.Instance);

            var fhirRequestContextAccessor = Substitute.For<IFhirRequestContextAccessor>();
            fhirRequestContextAccessor.FhirRequestContext.CorrelationId.Returns(Guid.NewGuid().ToString());

            var searchableSearchParameterDefinitionManager = new SearchableSearchParameterDefinitionManager(_searchParameterDefinitionManager, fhirRequestContextAccessor);
            var searchParameterExpressionParser = new SearchParameterExpressionParser(new ReferenceSearchValueParser(fhirRequestContextAccessor));
            var expressionParser = new ExpressionParser(() => searchableSearchParameterDefinitionManager, searchParameterExpressionParser);

            _searchParameterDefinitionManager.StartAsync(CancellationToken.None);

            var searchOptionsFactory = new SearchOptionsFactory(
                expressionParser,
                () => searchableSearchParameterDefinitionManager,
                options,
                fhirRequestContextAccessor,
                Substitute.For<ISortingValidator>(),
                NullLogger<SearchOptionsFactory>.Instance);

            var searchParamTableExpressionQueryGeneratorFactory = new SearchParamTableExpressionQueryGeneratorFactory(searchParameterToSearchValueTypeMap);
            var sqlRootExpressionRewriter = new SqlRootExpressionRewriter(searchParamTableExpressionQueryGeneratorFactory);
            var chainFlatteningRewriter = new ChainFlatteningRewriter(searchParamTableExpressionQueryGeneratorFactory);
            var sortRewriter = new SortRewriter(searchParamTableExpressionQueryGeneratorFactory);

            _searchService = new SqlServerSearchService(
                searchOptionsFactory,
                _fhirDataStore,
                sqlServerFhirModel,
                sqlRootExpressionRewriter,
                chainFlatteningRewriter,
                sortRewriter,
                SqlConnectionWrapperFactory,
                schemaInformation,
                new SqlServerSortingValidator(),
                fhirRequestContextAccessor,
                NullLogger<SqlServerSearchService>.Instance);

            ISearchParameterSupportResolver searchParameterSupportResolver = Substitute.For<ISearchParameterSupportResolver>();
            searchParameterSupportResolver.IsSearchParameterSupported(Arg.Any<SearchParameterInfo>()).Returns((true, false));

            _searchParameterStatusManager = new SearchParameterStatusManager(
                SqlServerSearchParameterStatusDataStore,
                _searchParameterDefinitionManager,
                searchParameterSupportResolver,
                mediator);

            _testHelper = new SqlServerFhirStorageTestHelper(initialConnectionString, MasterDatabaseName, sqlServerFhirModel, sqlConnectionFactory);
        }

        public string TestConnectionString { get; }

        internal SqlTransactionHandler SqlTransactionHandler { get; }

        internal SqlConnectionWrapperFactory SqlConnectionWrapperFactory { get; }

        internal SqlServerSearchParameterStatusDataStore SqlServerSearchParameterStatusDataStore { get; }

        public async Task InitializeAsync()
        {
            await _testHelper.CreateAndInitializeDatabase(_databaseName, _maximumSupportedSchemaVersion, forceIncrementalSchemaUpgrade: false, _schemaInitializer, CancellationToken.None);
        }

        public async Task DisposeAsync()
        {
            await _testHelper.DeleteDatabase(_databaseName, CancellationToken.None);
        }

        object IServiceProvider.GetService(Type serviceType)
        {
            if (serviceType == typeof(IFhirDataStore))
            {
                return _fhirDataStore;
            }

            if (serviceType == typeof(IFhirOperationDataStore))
            {
                return _fhirOperationDataStore;
            }

            if (serviceType == typeof(IFhirStorageTestHelper))
            {
                return _testHelper;
            }

            if (serviceType.IsInstanceOfType(this))
            {
                return this;
            }

            if (serviceType == typeof(ITransactionHandler))
            {
                return SqlTransactionHandler;
            }

            if (serviceType == typeof(ISearchParameterStatusDataStore))
            {
                return SqlServerSearchParameterStatusDataStore;
            }

            if (serviceType == typeof(FilebasedSearchParameterStatusDataStore))
            {
                return _filebasedSearchParameterStatusDataStore;
            }

            if (serviceType == typeof(ISearchService))
            {
                return _searchService;
            }

            if (serviceType == typeof(SearchParameterDefinitionManager))
            {
                return _searchParameterDefinitionManager;
            }

            if (serviceType == typeof(SupportedSearchParameterDefinitionManager))
            {
                return _supportedSearchParameterDefinitionManager;
            }

            if (serviceType == typeof(SchemaInitializer))
            {
                return _schemaInitializer;
            }

            if (serviceType == typeof(SchemaUpgradeRunner))
            {
                return _schemaUpgradeRunner;
            }

            if (serviceType == typeof(SearchParameterStatusManager))
            {
                return _searchParameterStatusManager;
            }

            return null;
        }
    }
}<|MERGE_RESOLUTION|>--- conflicted
+++ resolved
@@ -59,11 +59,8 @@
         private readonly ISearchService _searchService;
         private readonly SearchParameterDefinitionManager _searchParameterDefinitionManager;
         private readonly SupportedSearchParameterDefinitionManager _supportedSearchParameterDefinitionManager;
-<<<<<<< HEAD
+        private readonly SearchParameterStatusManager _searchParameterStatusManager;
         private readonly IMediator _mediator = Substitute.For<IMediator>();
-=======
-        private readonly SearchParameterStatusManager _searchParameterStatusManager;
->>>>>>> 458b27cf
 
         public SqlServerFhirStorageTestsFixture()
             : this(SchemaVersionConstants.Max, $"FHIRINTEGRATIONTEST_{DateTimeOffset.UtcNow.ToUnixTimeSeconds()}_{BigInteger.Abs(new BigInteger(Guid.NewGuid().ToByteArray()))}")

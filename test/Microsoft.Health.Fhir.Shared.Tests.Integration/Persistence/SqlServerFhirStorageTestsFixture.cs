--- conflicted
+++ resolved
@@ -264,20 +264,19 @@
                 return _supportedSearchParameterDefinitionManager;
             }
 
-<<<<<<< HEAD
+            if (serviceType == typeof(SchemaInitializer))
+            {
+                return _schemaInitializer;
+            }
+
+            if (serviceType == typeof(SchemaUpgradeRunner))
+            {
+                return _schemaUpgradeRunner;
+            }
+
             if (serviceType == typeof(SearchParameterStatusManager))
             {
                 return _searchParameterStatusManager;
-=======
-            if (serviceType == typeof(SchemaInitializer))
-            {
-                return _schemaInitializer;
-            }
-
-            if (serviceType == typeof(SchemaUpgradeRunner))
-            {
-                return _schemaUpgradeRunner;
->>>>>>> 4c138a1f
             }
 
             return null;

--- conflicted
+++ resolved
@@ -71,30 +71,13 @@
         }
 
         [Theory]
-<<<<<<< HEAD
+        [InlineData((int)SchemaVersion.V7)]
         [InlineData((int)SchemaVersion.V8)]
-=======
-        [InlineData((int)SchemaVersion.V7)]
->>>>>>> 0b57f016
         [InlineData(SchemaVersionConstants.Max)]
         public async Task GivenASchemaVersion_WhenApplyingDiffTwice_ShouldSucceed(int schemaVersion)
         {
             var snapshotDatabaseName = $"SNAPSHOT_{DateTimeOffset.UtcNow.ToUnixTimeSeconds()}_{BigInteger.Abs(new BigInteger(Guid.NewGuid().ToByteArray()))}";
 
-<<<<<<< HEAD
-            try
-            {
-                await _testHelper.CreateAndInitializeDatabase(snapshotDatabaseName, schemaVersion - 1, forceIncrementalSchemaUpgrade: false);
-
-                await _schemaRunner.ApplySchemaAsync(schemaVersion, applyFullSchemaSnapshot: false, CancellationToken.None);
-
-                await _schemaRunner.ApplySchemaAsync(schemaVersion, applyFullSchemaSnapshot: false, CancellationToken.None);
-            }
-            finally
-            {
-                await _testHelper.DeleteDatabase(snapshotDatabaseName);
-            }
-=======
             SqlServerFhirStorageTestHelper testHelper = null;
             SchemaUpgradeRunner upgradeRunner;
 
@@ -266,7 +249,6 @@
             }
 
             return !unexpectedDifference;
->>>>>>> 0b57f016
         }
     }
 }
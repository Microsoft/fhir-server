﻿<Project Sdk="Microsoft.NET.Sdk">
  
  <PropertyGroup>
    <TargetFramework>netcoreapp3.1</TargetFramework>
    <IsPackable>true</IsPackable>
    <DefineConstants>Stu3</DefineConstants>
  </PropertyGroup>
  
  <ItemGroup>
    <None Include="..\..\testauthenvironment.json" Link="testauthenvironment.json">
      <CopyToOutputDirectory>PreserveNewest</CopyToOutputDirectory>
    </None>
    <None Include="..\configuration\*.json">
      <CopyToOutputDirectory>PreserveNewest</CopyToOutputDirectory>
    </None>
  </ItemGroup>
  
  <ItemGroup>
    <Compile Include="..\Microsoft.Health.Fhir.Shared.Tests.E2E\Rest\AnonymizedExportTests.cs" Link="Rest\AnonymizedExportTests.cs" />
  </ItemGroup>

  <ItemGroup>
    <PackageReference Include="Microsoft.AspNetCore.Mvc.Testing" Version="3.1.6" />
<<<<<<< HEAD
    <PackageReference Include="Microsoft.Health.Extensions.DependencyInjection" Version="1.0.0-master-20200908-1" />
    <PackageReference Include="Microsoft.Health.Test.Utilities" Version="1.0.0-master-20200908-1" />
=======
    <PackageReference Include="Microsoft.Health.Extensions.DependencyInjection" Version="1.0.0-master-20200819-1" />
    <PackageReference Include="Microsoft.Health.Test.Utilities" Version="1.0.0-master-20200819-1" />
>>>>>>> 5cd2b3ca
    <PackageReference Include="Microsoft.NET.Test.Sdk" Version="16.7.0" />
    <PackageReference Include="selenium.chrome.webdriver" Version="83.0.0" />
    <PackageReference Include="selenium.webdriver" Version="3.141.0" />
    <PackageReference Include="xunit" Version="2.4.1" />
    <PackageReference Include="xunit.runner.visualstudio" Version="2.4.2" />
    <PackageReference Include="Microsoft.Azure.DocumentDB.Core" Version="2.9.2" />
    <PackageReference Include="System.IO.FileSystem.AccessControl" Version="4.7.0" />
    <PackageReference Include="System.Diagnostics.PerformanceCounter" Version="4.7.0" />
  </ItemGroup>
  
  <ItemGroup>
    <ProjectReference Include="..\..\src\Microsoft.Health.Extensions.Xunit\Microsoft.Health.Extensions.Xunit.csproj" />
    <ProjectReference Include="..\..\src\Microsoft.Health.Fhir.Core\Microsoft.Health.Fhir.Core.csproj" />
    <ProjectReference Include="..\..\src\Microsoft.Health.Fhir.CosmosDb\Microsoft.Health.Fhir.CosmosDb.csproj" />
    <ProjectReference Include="..\..\src\Microsoft.Health.Fhir.SqlServer\Microsoft.Health.Fhir.SqlServer.csproj" />
    <ProjectReference Include="..\..\src\Microsoft.Health.Fhir.Stu3.Api\Microsoft.Health.Fhir.Stu3.Api.csproj" />
    <ProjectReference Include="..\..\src\Microsoft.Health.Fhir.Stu3.Client\Microsoft.Health.Fhir.Stu3.Client.csproj" />
    <ProjectReference Include="..\..\src\Microsoft.Health.Fhir.Stu3.Core\Microsoft.Health.Fhir.Stu3.Core.csproj" />
    <ProjectReference Include="..\..\src\Microsoft.Health.Fhir.Tests.Common\Microsoft.Health.Fhir.Tests.Common.csproj" />
    <ProjectReference Include="..\..\src\Microsoft.Health.Fhir.Stu3.Web\Microsoft.Health.Fhir.Stu3.Web.csproj" />
    <ProjectReference Include="..\..\samples\apps\SmartLauncher\SmartLauncher.csproj" />
  </ItemGroup>
  
  <ItemGroup>
    <None Update="xunit.runner.json">
      <CopyToOutputDirectory>PreserveNewest</CopyToOutputDirectory>
    </None>
  </ItemGroup>
  
  <Import Project="..\Microsoft.Health.Fhir.Shared.Tests.E2E\Microsoft.Health.Fhir.Shared.Tests.E2E.projitems" Label="Shared" />
  <Import Project="..\..\src\Microsoft.Health.Fhir.Shared.Tests\Microsoft.Health.Fhir.Shared.Tests.projitems" Label="Shared" />
  <Import Project="..\Microsoft.Health.Fhir.Shared.Tests.E2E.Common\Microsoft.Health.Fhir.Shared.Tests.E2E.Common.projitems" Label="Shared" />
  <Import Project="..\Microsoft.Health.Fhir.Shared.Tests.Crucible\Microsoft.Health.Fhir.Shared.Tests.Crucible.projitems" Label="Shared" />
  
  <Target Name="VerifyExactSdkVersion" BeforeTargets="Build">
  
    <!--
      Verify that the we are compiling with the exact version of the SDK that is specified in the global.json file.
      If the version specified in the file is not installed on the system, dotnet uses the latest installed version instead.
      We want to avoid that behavior because new SDK versions by default target the runtime version it is released with,
      so the runtime behavior could be different depending on what SDK versions were installed on the machine that compiled
      the code.
    -->
    
      <PropertyGroup>
      <GlobalJsonPath>$([MSBuild]::GetPathOfFileAbove(global.json))</GlobalJsonPath>
      <GlobalJsonContent>$([System.IO.File]::ReadAllText($(GlobalJsonPath)))</GlobalJsonContent>
      <ParsedSdkVersion><![CDATA[$([System.Text.RegularExpressions.Regex]::Match($(GlobalJsonContent), '"version"\s*:\s*"(\d+.\d+.\d+)"').Groups[1].Value)]]></ParsedSdkVersion>
    </PropertyGroup>
    
    <Error Condition="$(NETCoreSdkVersion) != $(ParsedSdkVersion)" Text="The .NET SDK version required by $(GlobalJsonPath) is $(ParsedSdkVersion) but that version does not seem to be installed. In order to ensure consistent behavior, please install version $(ParsedSdkVersion) of the .NET SDK from https://dotnet.microsoft.com/download." />
  </Target>
  
  <Target Name="AddRuntimeConfigFileToBuiltProjectOutputGroupOutput" Condition=" '$(GenerateRuntimeConfigurationFiles)' == 'true'" BeforeTargets="BuiltProjectOutputGroup">
    <ItemGroup>
      <BuiltProjectOutputGroupOutput Include="$(ProjectRuntimeConfigFilePath)" FinalOutputPath="$(ProjectRuntimeConfigFilePath)" />
    </ItemGroup>
  </Target>
</Project><|MERGE_RESOLUTION|>--- conflicted
+++ resolved
@@ -1,11 +1,11 @@
 ﻿<Project Sdk="Microsoft.NET.Sdk">
-  
+
   <PropertyGroup>
     <TargetFramework>netcoreapp3.1</TargetFramework>
     <IsPackable>true</IsPackable>
     <DefineConstants>Stu3</DefineConstants>
   </PropertyGroup>
-  
+
   <ItemGroup>
     <None Include="..\..\testauthenvironment.json" Link="testauthenvironment.json">
       <CopyToOutputDirectory>PreserveNewest</CopyToOutputDirectory>
@@ -14,20 +14,15 @@
       <CopyToOutputDirectory>PreserveNewest</CopyToOutputDirectory>
     </None>
   </ItemGroup>
-  
+
   <ItemGroup>
     <Compile Include="..\Microsoft.Health.Fhir.Shared.Tests.E2E\Rest\AnonymizedExportTests.cs" Link="Rest\AnonymizedExportTests.cs" />
   </ItemGroup>
 
   <ItemGroup>
     <PackageReference Include="Microsoft.AspNetCore.Mvc.Testing" Version="3.1.6" />
-<<<<<<< HEAD
     <PackageReference Include="Microsoft.Health.Extensions.DependencyInjection" Version="1.0.0-master-20200908-1" />
     <PackageReference Include="Microsoft.Health.Test.Utilities" Version="1.0.0-master-20200908-1" />
-=======
-    <PackageReference Include="Microsoft.Health.Extensions.DependencyInjection" Version="1.0.0-master-20200819-1" />
-    <PackageReference Include="Microsoft.Health.Test.Utilities" Version="1.0.0-master-20200819-1" />
->>>>>>> 5cd2b3ca
     <PackageReference Include="Microsoft.NET.Test.Sdk" Version="16.7.0" />
     <PackageReference Include="selenium.chrome.webdriver" Version="83.0.0" />
     <PackageReference Include="selenium.webdriver" Version="3.141.0" />
@@ -37,7 +32,7 @@
     <PackageReference Include="System.IO.FileSystem.AccessControl" Version="4.7.0" />
     <PackageReference Include="System.Diagnostics.PerformanceCounter" Version="4.7.0" />
   </ItemGroup>
-  
+
   <ItemGroup>
     <ProjectReference Include="..\..\src\Microsoft.Health.Extensions.Xunit\Microsoft.Health.Extensions.Xunit.csproj" />
     <ProjectReference Include="..\..\src\Microsoft.Health.Fhir.Core\Microsoft.Health.Fhir.Core.csproj" />
@@ -50,20 +45,20 @@
     <ProjectReference Include="..\..\src\Microsoft.Health.Fhir.Stu3.Web\Microsoft.Health.Fhir.Stu3.Web.csproj" />
     <ProjectReference Include="..\..\samples\apps\SmartLauncher\SmartLauncher.csproj" />
   </ItemGroup>
-  
+
   <ItemGroup>
     <None Update="xunit.runner.json">
       <CopyToOutputDirectory>PreserveNewest</CopyToOutputDirectory>
     </None>
   </ItemGroup>
-  
+
   <Import Project="..\Microsoft.Health.Fhir.Shared.Tests.E2E\Microsoft.Health.Fhir.Shared.Tests.E2E.projitems" Label="Shared" />
   <Import Project="..\..\src\Microsoft.Health.Fhir.Shared.Tests\Microsoft.Health.Fhir.Shared.Tests.projitems" Label="Shared" />
   <Import Project="..\Microsoft.Health.Fhir.Shared.Tests.E2E.Common\Microsoft.Health.Fhir.Shared.Tests.E2E.Common.projitems" Label="Shared" />
   <Import Project="..\Microsoft.Health.Fhir.Shared.Tests.Crucible\Microsoft.Health.Fhir.Shared.Tests.Crucible.projitems" Label="Shared" />
-  
+
   <Target Name="VerifyExactSdkVersion" BeforeTargets="Build">
-  
+
     <!--
       Verify that the we are compiling with the exact version of the SDK that is specified in the global.json file.
       If the version specified in the file is not installed on the system, dotnet uses the latest installed version instead.
@@ -71,16 +66,16 @@
       so the runtime behavior could be different depending on what SDK versions were installed on the machine that compiled
       the code.
     -->
-    
+
       <PropertyGroup>
       <GlobalJsonPath>$([MSBuild]::GetPathOfFileAbove(global.json))</GlobalJsonPath>
       <GlobalJsonContent>$([System.IO.File]::ReadAllText($(GlobalJsonPath)))</GlobalJsonContent>
       <ParsedSdkVersion><![CDATA[$([System.Text.RegularExpressions.Regex]::Match($(GlobalJsonContent), '"version"\s*:\s*"(\d+.\d+.\d+)"').Groups[1].Value)]]></ParsedSdkVersion>
     </PropertyGroup>
-    
+
     <Error Condition="$(NETCoreSdkVersion) != $(ParsedSdkVersion)" Text="The .NET SDK version required by $(GlobalJsonPath) is $(ParsedSdkVersion) but that version does not seem to be installed. In order to ensure consistent behavior, please install version $(ParsedSdkVersion) of the .NET SDK from https://dotnet.microsoft.com/download." />
   </Target>
-  
+
   <Target Name="AddRuntimeConfigFileToBuiltProjectOutputGroupOutput" Condition=" '$(GenerateRuntimeConfigurationFiles)' == 'true'" BeforeTargets="BuiltProjectOutputGroup">
     <ItemGroup>
       <BuiltProjectOutputGroupOutput Include="$(ProjectRuntimeConfigFilePath)" FinalOutputPath="$(ProjectRuntimeConfigFilePath)" />

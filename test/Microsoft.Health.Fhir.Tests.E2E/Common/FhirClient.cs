﻿// -------------------------------------------------------------------------------------------------
// Copyright (c) Microsoft Corporation. All rights reserved.
// Licensed under the MIT License (MIT). See LICENSE in the repo root for license information.
// -------------------------------------------------------------------------------------------------

using System;
using System.Collections.Generic;
using System.Linq;
using System.Net.Http;
using System.Net.Http.Headers;
using System.Text;
using System.Threading.Tasks;
using EnsureThat;
using Hl7.Fhir.Model;
using Hl7.Fhir.Rest;
using Hl7.Fhir.Serialization;
using Microsoft.Health.Fhir.Core.Features.Persistence;
using Microsoft.Health.Fhir.Core.Features.Security;
using Microsoft.Net.Http.Headers;
using Newtonsoft.Json.Linq;
using Task = System.Threading.Tasks.Task;

namespace Microsoft.Health.Fhir.Tests.E2E.Common
{
    public class FhirClient
    {
        private readonly ResourceFormat _format;
        private readonly Dictionary<string, string> _bearerTokens = new Dictionary<string, string>();
        private readonly string _contentType;

        private readonly BaseFhirSerializer _serializer;
        private readonly BaseFhirParser _parser;

        private Func<Base, SummaryType, string> _serialize;
        private Func<string, Resource> _deserialize;
        private MediaTypeWithQualityHeaderValue _mediaType;

        public FhirClient(HttpClient httpClient, ResourceFormat format)
        {
            HttpClient = httpClient;
            _format = format;

            if (format == ResourceFormat.Json)
            {
                FhirJsonSerializer jsonSerializer = new FhirJsonSerializer();

                _serializer = jsonSerializer;
                _serialize = jsonSerializer.SerializeToString;

                FhirJsonParser jsonParser = new FhirJsonParser();

                _parser = jsonParser;
                _deserialize = jsonParser.Parse<Resource>;

                _contentType = ContentType.JSON_CONTENT_HEADER;
            }
            else if (format == ResourceFormat.Xml)
            {
                FhirXmlSerializer xmlSerializer = new FhirXmlSerializer();

                _serializer = xmlSerializer;
                _serialize = (resource, summary) => xmlSerializer.SerializeToString(resource, summary);

                FhirXmlParser xmlParser = new FhirXmlParser();

                _parser = xmlParser;
                _deserialize = xmlParser.Parse<Resource>;

                _contentType = ContentType.XML_CONTENT_HEADER;
            }
            else
            {
                throw new InvalidOperationException("Unsupported format.");
            }

            _mediaType = MediaTypeWithQualityHeaderValue.Parse(_contentType);
            SetupAuthenticationAsync(TestApplications.ServiceClient).GetAwaiter().GetResult();
        }

        public ResourceFormat Format => _format;

        public (bool SecurityEnabled, string AuthorizeUrl, string TokenUrl) SecuritySettings { get; private set; }

        public HttpClient HttpClient { get; }

        public async Task RunAsUser(TestUser user, TestApplication clientApplication)
        {
            EnsureArg.IsNotNull(user, nameof(user));
            EnsureArg.IsNotNull(clientApplication, nameof(clientApplication));
<<<<<<< HEAD
            await SetupAuthenticationAsync(clientApplication, user.Id);
=======
            await SetupAuthenticationAsync(clientApplication, user);
>>>>>>> b5699d2b
        }

        public async Task RunAsClientApplication(TestApplication clientApplication)
        {
            EnsureArg.IsNotNull(clientApplication, nameof(clientApplication));
            await SetupAuthenticationAsync(clientApplication);
        }

        public Task<FhirResponse<T>> CreateAsync<T>(T resource)
            where T : Resource
        {
            return CreateAsync(resource.ResourceType.ToString(), resource);
        }

        public async Task<FhirResponse<T>> CreateAsync<T>(string uri, T resource)
            where T : Resource
        {
            var message = new HttpRequestMessage(HttpMethod.Post, uri);
            message.Headers.Accept.Add(_mediaType);
            message.Content = CreateStringContent(resource);

            HttpResponseMessage response = await HttpClient.SendAsync(message);

            await EnsureSuccessStatusCodeAsync(response);

            return await CreateResponseAsync<T>(response);
        }

        public Task<FhirResponse<T>> ReadAsync<T>(ResourceType resourceType, string resourceId)
            where T : Resource
        {
            return ReadAsync<T>($"{resourceType}/{resourceId}");
        }

        public async Task<FhirResponse<T>> ReadAsync<T>(string uri)
            where T : Resource
        {
            var message = new HttpRequestMessage(HttpMethod.Get, uri);
            message.Headers.Accept.Add(_mediaType);

            HttpResponseMessage response = await HttpClient.SendAsync(message);

            await EnsureSuccessStatusCodeAsync(response);

            return await CreateResponseAsync<T>(response);
        }

        public Task<FhirResponse<T>> VReadAsync<T>(ResourceType resourceType, string resourceId, string versionId)
            where T : Resource
        {
            return ReadAsync<T>($"{resourceType}/{resourceId}/_history/{versionId}");
        }

        public Task<FhirResponse<T>> UpdateAsync<T>(T resource, string ifMatchVersion = null)
            where T : Resource
        {
            return UpdateAsync($"{resource.ResourceType}/{resource.Id}", resource, ifMatchVersion);
        }

        public async Task<FhirResponse<T>> UpdateAsync<T>(string uri, T resource, string ifMatchVersion = null)
            where T : Resource
        {
            HttpRequestMessage request = new HttpRequestMessage(HttpMethod.Put, uri)
            {
                Content = CreateStringContent(resource),
            };
            request.Headers.Accept.Add(_mediaType);

            if (ifMatchVersion != null)
            {
                WeakETag weakETag = WeakETag.FromVersionId(ifMatchVersion);

                request.Headers.Add(HeaderNames.IfMatch, weakETag.ToString());
            }

            HttpResponseMessage response = await HttpClient.SendAsync(request);

            await EnsureSuccessStatusCodeAsync(response);

            return await CreateResponseAsync<T>(response);
        }

        public Task<FhirResponse> DeleteAsync<T>(T resource)
            where T : Resource
        {
            return DeleteAsync($"{resource.ResourceType}/{resource.Id}");
        }

        public async Task<FhirResponse> DeleteAsync(string uri)
        {
            var message = new HttpRequestMessage(HttpMethod.Delete, uri);
            message.Headers.Accept.Add(_mediaType);

            HttpResponseMessage response = await HttpClient.SendAsync(message);

            await EnsureSuccessStatusCodeAsync(response);

            return new FhirResponse(response);
        }

        public Task<FhirResponse> HardDeleteAsync<T>(T resource)
            where T : Resource
        {
            return DeleteAsync($"{resource.ResourceType}/{resource.Id}?hardDelete=true");
        }

        public Task<FhirResponse<Bundle>> SearchAsync(ResourceType resourceType, string query = null, int? count = null)
        {
            StringBuilder sb = new StringBuilder();

            sb.Append(resourceType).Append("?");

            if (query != null)
            {
                sb.Append(query);
            }

            if (count != null)
            {
                if (sb[sb.Length - 1] != '?')
                {
                    sb.Append("&");
                }

                sb.Append("_count=").Append(count.Value);
            }

            return SearchAsync(sb.ToString());
        }

        public async Task<FhirResponse<Bundle>> SearchAsync(string url)
        {
            var message = new HttpRequestMessage(HttpMethod.Get, url);
            message.Headers.Accept.Add(_mediaType);

            HttpResponseMessage response = await HttpClient.SendAsync(message);

            await EnsureSuccessStatusCodeAsync(response);

            return await CreateResponseAsync<Bundle>(response);
        }

        private StringContent CreateStringContent(Resource resource)
        {
            return new StringContent(_serialize(resource, SummaryType.False), Encoding.UTF8, _contentType);
        }

        private async Task EnsureSuccessStatusCodeAsync(HttpResponseMessage response)
        {
            if (!response.IsSuccessStatusCode)
            {
                FhirResponse<OperationOutcome> operationOutcome = await CreateResponseAsync<OperationOutcome>(response);

                throw new FhirException(operationOutcome);
            }
        }

        private async Task<FhirResponse<T>> CreateResponseAsync<T>(HttpResponseMessage response)
            where T : Resource
        {
            string content = await response.Content.ReadAsStringAsync();

            return new FhirResponse<T>(
                response,
                string.IsNullOrWhiteSpace(content) ? null : (T)_deserialize(content));
        }

<<<<<<< HEAD
        private async Task SetupAuthenticationAsync(TestApplication clientApplication, string username = null)
=======
        private async Task SetupAuthenticationAsync(TestApplication clientApplication, TestUser user = null)
>>>>>>> b5699d2b
        {
            await GetSecuritySettings("metadata");

            if (SecuritySettings.SecurityEnabled)
            {
<<<<<<< HEAD
                string tokenKey = $"{clientApplication.Id}:{(string.IsNullOrWhiteSpace(username) ? string.Empty : username)}";
                string bearerToken;
                if (!_bearerTokens.TryGetValue(tokenKey, out bearerToken))
                {
                    bearerToken = await GetBearerToken(clientApplication, string.IsNullOrWhiteSpace(username) ? null : new TestUser(username));
=======
                string tokenKey = $"{clientApplication.Id}:{(user == null ? string.Empty : user.Id)}";
                string bearerToken;
                if (!_bearerTokens.TryGetValue(tokenKey, out bearerToken))
                {
                    bearerToken = await GetBearerToken(clientApplication, user);
>>>>>>> b5699d2b
                    _bearerTokens[tokenKey] = bearerToken;
                }

                HttpClient.SetBearerToken(bearerToken);
            }
        }

        private async Task<string> GetBearerToken(TestApplication clientApplication, TestUser user)
        {
            var formContent = new FormUrlEncodedContent(user == null ? GetAppSecuritySettings(clientApplication) : GetUserSecuritySettings(clientApplication, user));
<<<<<<< HEAD
=======

>>>>>>> b5699d2b
            HttpResponseMessage tokenResponse = await HttpClient.PostAsync(SecuritySettings.TokenUrl, formContent);

            var tokenJson = JObject.Parse(await tokenResponse.Content.ReadAsStringAsync());

            var bearerToken = tokenJson["access_token"].Value<string>();
            return bearerToken;
        }

        private List<KeyValuePair<string, string>> GetAppSecuritySettings(TestApplication clientApplication)
        {
            return new List<KeyValuePair<string, string>>
            {
                    new KeyValuePair<string, string>("client_id", clientApplication.ClientId),
                    new KeyValuePair<string, string>("client_secret", clientApplication.ClientSecret),
                    new KeyValuePair<string, string>("grant_type", clientApplication.GrantType),
                    new KeyValuePair<string, string>("scope", AuthenticationSettings.Scope),
                    new KeyValuePair<string, string>("resource", AuthenticationSettings.Resource),
            };
        }

        private List<KeyValuePair<string, string>> GetUserSecuritySettings(TestApplication clientApplication, TestUser user)
        {
            return new List<KeyValuePair<string, string>>
            {
                    new KeyValuePair<string, string>("client_id", clientApplication.ClientId),
                    new KeyValuePair<string, string>("client_secret", clientApplication.ClientSecret),
                    new KeyValuePair<string, string>("grant_type", user.GrantType),
                    new KeyValuePair<string, string>("scope", AuthenticationSettings.Scope),
                    new KeyValuePair<string, string>("resource", AuthenticationSettings.Resource),
                    new KeyValuePair<string, string>("username", user.Id),
                    new KeyValuePair<string, string>("password", user.Password),
            };
        }

        private async Task GetSecuritySettings(string fhirServerMetadataUrl)
        {
            FhirResponse<CapabilityStatement> readResponse = await ReadAsync<CapabilityStatement>(fhirServerMetadataUrl);
            var metadata = readResponse.Resource;

            foreach (var rest in metadata.Rest.Where(r => r.Mode == CapabilityStatement.RestfulCapabilityMode.Server))
            {
                var oauth = rest.Security?.GetExtension(Constants.SmartOAuthUriExtension);
                if (oauth != null)
                {
                    var tokenUrl = oauth.GetExtensionValue<FhirUri>(Constants.SmartOAuthUriExtensionToken).Value;
                    var authorizeUrl = oauth.GetExtensionValue<FhirUri>(Constants.SmartOAuthUriExtensionAuthorize).Value;

                    SecuritySettings = (true, authorizeUrl, tokenUrl);
                    return;
                }
            }

            SecuritySettings = (false, null, null);
        }
    }
}<|MERGE_RESOLUTION|>--- conflicted
+++ resolved
@@ -87,11 +87,7 @@
         {
             EnsureArg.IsNotNull(user, nameof(user));
             EnsureArg.IsNotNull(clientApplication, nameof(clientApplication));
-<<<<<<< HEAD
-            await SetupAuthenticationAsync(clientApplication, user.Id);
-=======
             await SetupAuthenticationAsync(clientApplication, user);
->>>>>>> b5699d2b
         }
 
         public async Task RunAsClientApplication(TestApplication clientApplication)
@@ -259,29 +255,17 @@
                 string.IsNullOrWhiteSpace(content) ? null : (T)_deserialize(content));
         }
 
-<<<<<<< HEAD
-        private async Task SetupAuthenticationAsync(TestApplication clientApplication, string username = null)
-=======
         private async Task SetupAuthenticationAsync(TestApplication clientApplication, TestUser user = null)
->>>>>>> b5699d2b
         {
             await GetSecuritySettings("metadata");
 
             if (SecuritySettings.SecurityEnabled)
             {
-<<<<<<< HEAD
-                string tokenKey = $"{clientApplication.Id}:{(string.IsNullOrWhiteSpace(username) ? string.Empty : username)}";
-                string bearerToken;
-                if (!_bearerTokens.TryGetValue(tokenKey, out bearerToken))
-                {
-                    bearerToken = await GetBearerToken(clientApplication, string.IsNullOrWhiteSpace(username) ? null : new TestUser(username));
-=======
                 string tokenKey = $"{clientApplication.Id}:{(user == null ? string.Empty : user.Id)}";
                 string bearerToken;
                 if (!_bearerTokens.TryGetValue(tokenKey, out bearerToken))
                 {
                     bearerToken = await GetBearerToken(clientApplication, user);
->>>>>>> b5699d2b
                     _bearerTokens[tokenKey] = bearerToken;
                 }
 
@@ -292,10 +276,7 @@
         private async Task<string> GetBearerToken(TestApplication clientApplication, TestUser user)
         {
             var formContent = new FormUrlEncodedContent(user == null ? GetAppSecuritySettings(clientApplication) : GetUserSecuritySettings(clientApplication, user));
-<<<<<<< HEAD
-=======
-
->>>>>>> b5699d2b
+
             HttpResponseMessage tokenResponse = await HttpClient.PostAsync(SecuritySettings.TokenUrl, formContent);
 
             var tokenJson = JObject.Parse(await tokenResponse.Content.ReadAsStringAsync());

--- conflicted
+++ resolved
@@ -6,12 +6,7 @@
 
   <ItemGroup>
     <PackageReference Include="Microsoft.AspNetCore.TestHost" Version="2.2.0" />
-<<<<<<< HEAD
     <PackageReference Include="Microsoft.NET.Test.Sdk" Version="16.0.1" />
-    <PackageReference Include="StyleCop.Analyzers" Version="1.1.1-beta.61" />
-=======
-    <PackageReference Include="Microsoft.NET.Test.Sdk" Version="15.9.0" />
->>>>>>> 6fcbb915
     <PackageReference Include="xunit" Version="2.4.1" />
     <PackageReference Include="xunit.runner.visualstudio" Version="2.4.1" />
     <PackageReference Include="Microsoft.Azure.DocumentDB.Core" Version="2.2.3" />

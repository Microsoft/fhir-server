﻿// -------------------------------------------------------------------------------------------------
// Copyright (c) Microsoft Corporation. All rights reserved.
// Licensed under the MIT License (MIT). See LICENSE in the repo root for license information.
// -------------------------------------------------------------------------------------------------

using System;
using System.Collections.Generic;
using System.Linq;
<<<<<<< HEAD
using System.Threading.Tasks;
using Microsoft.Azure.Documents;
using Microsoft.Azure.Documents.Client;
using Microsoft.Azure.Documents.Linq;
=======
using System.Threading;
using System.Threading.Tasks;
using Microsoft.Azure.Documents;
using Microsoft.Azure.Documents.Client;
>>>>>>> 4a5e0306
using Microsoft.Extensions.Logging.Abstractions;
using Microsoft.Extensions.Options;
using Microsoft.Health.CosmosDb.Configs;
using Microsoft.Health.CosmosDb.Features.Storage;
using Microsoft.Health.Extensions.DependencyInjection;
using Microsoft.Health.Fhir.Core.Features.Context;
using Microsoft.Health.Fhir.Core.Features.Operations;
using Microsoft.Health.Fhir.Core.Features.Persistence;
using Microsoft.Health.Fhir.CosmosDb.Features.Storage;
using Microsoft.Health.Fhir.CosmosDb.Features.Storage.Operations;
using Microsoft.Health.Fhir.CosmosDb.Features.Storage.StoredProcedures;
using Microsoft.Health.Fhir.CosmosDb.Features.Storage.Versioning;
using NSubstitute;
using Xunit;

namespace Microsoft.Health.Fhir.Tests.Integration.Persistence
{
<<<<<<< HEAD
    public class CosmosDbFhirStorageTestsFixture : IScoped<IFhirDataStore>, IFhirDataStoreStateVerifier
=======
    public class CosmosDbFhirStorageTestsFixture : IScoped<IFhirDataStore>, IScoped<IFhirOperationDataStore>, IScoped<IFhirStorageTestHelper>, IAsyncLifetime
>>>>>>> 4a5e0306
    {
        private static readonly SemaphoreSlim CollectionInitializationSemaphore = new SemaphoreSlim(1, 1);

        private IDocumentClient _documentClient;
        private CosmosDataStoreConfiguration _cosmosDataStoreConfiguration;
        private CosmosCollectionConfiguration _cosmosCollectionConfiguration;

        private IFhirDataStore _fhirDataStore;
        private IFhirOperationDataStore _fhirOperationDataStore;
        private IFhirStorageTestHelper _fhirStorageTestHelper;

        private int _disposed = 0;

        IFhirDataStore IScoped<IFhirDataStore>.Value => _fhirDataStore;

        IFhirOperationDataStore IScoped<IFhirOperationDataStore>.Value => _fhirOperationDataStore;

        IFhirStorageTestHelper IScoped<IFhirStorageTestHelper>.Value => _fhirStorageTestHelper;

        public void Dispose()
        {
            if (Interlocked.Exchange(ref _disposed, 1) == 0)
            {
                _documentClient?.Dispose();
            }
        }

        public async Task InitializeAsync()
        {
            _cosmosDataStoreConfiguration = new CosmosDataStoreConfiguration
            {
                Host = Environment.GetEnvironmentVariable("CosmosDb:Host") ?? CosmosDbLocalEmulator.Host,
                Key = Environment.GetEnvironmentVariable("CosmosDb:Key") ?? CosmosDbLocalEmulator.Key,
                DatabaseId = Environment.GetEnvironmentVariable("CosmosDb:DatabaseId") ?? "FhirTests",
                AllowDatabaseCreation = true,
                PreferredLocations = Environment.GetEnvironmentVariable("CosmosDb:PreferredLocations")?.Split(';', StringSplitOptions.RemoveEmptyEntries),
            };

            _cosmosCollectionConfiguration = new CosmosCollectionConfiguration
            {
                CollectionId = Guid.NewGuid().ToString(),
            };

            var fhirStoredProcs = typeof(IFhirStoredProcedure).Assembly
                .GetTypes()
                .Where(x => !x.IsAbstract && typeof(IFhirStoredProcedure).IsAssignableFrom(x))
                .ToArray()
                .Select(type => (IFhirStoredProcedure)Activator.CreateInstance(type));

            var optionsMonitor = Substitute.For<IOptionsMonitor<CosmosCollectionConfiguration>>();

            optionsMonitor.Get(CosmosDb.Constants.CollectionConfigurationName).Returns(_cosmosCollectionConfiguration);

            var updaters = new IFhirCollectionUpdater[]
            {
                new FhirCollectionSettingsUpdater(_cosmosDataStoreConfiguration, optionsMonitor, NullLogger<FhirCollectionSettingsUpdater>.Instance),
                new FhirStoredProcedureInstaller(fhirStoredProcs),
            };

            var dbLock = new CosmosDbDistributedLockFactory(Substitute.For<Func<IScoped<IDocumentClient>>>(), NullLogger<CosmosDbDistributedLock>.Instance);

            var upgradeManager = new FhirCollectionUpgradeManager(updaters, _cosmosDataStoreConfiguration, optionsMonitor, dbLock, NullLogger<FhirCollectionUpgradeManager>.Instance);
            IDocumentClientTestProvider testProvider = new DocumentClientReadWriteTestProvider();

            var fhirRequestContextAccessor = new FhirRequestContextAccessor();

            var documentClientInitializer = new FhirDocumentClientInitializer(testProvider, fhirRequestContextAccessor, NullLogger<FhirDocumentClientInitializer>.Instance);
            _documentClient = documentClientInitializer.CreateDocumentClient(_cosmosDataStoreConfiguration);
            var fhirCollectionInitializer = new CollectionInitializer(_cosmosCollectionConfiguration.CollectionId, _cosmosDataStoreConfiguration, _cosmosCollectionConfiguration.InitialCollectionThroughput, upgradeManager, NullLogger<CollectionInitializer>.Instance);

            // Cosmos DB emulators throws errors when multiple collections are initialized concurrently.
            // Use the semaphore to only allow one initialization at a time.
            await CollectionInitializationSemaphore.WaitAsync();

            try
            {
                await documentClientInitializer.InitializeDataStore(_documentClient, _cosmosDataStoreConfiguration, new List<ICollectionInitializer> { fhirCollectionInitializer });
            }
            finally
            {
                CollectionInitializationSemaphore.Release();
            }

            var cosmosDocumentQueryFactory = new FhirCosmosDocumentQueryFactory(Substitute.For<IFhirRequestContextAccessor>(), NullFhirDocumentQueryLogger.Instance);

            var documentClient = new NonDisposingScope(_documentClient);

            _fhirDataStore = new CosmosFhirDataStore(
                documentClient,
                _cosmosDataStoreConfiguration,
                optionsMonitor,
                cosmosDocumentQueryFactory,
                new RetryExceptionPolicyFactory(_cosmosDataStoreConfiguration),
                NullLogger<CosmosFhirDataStore>.Instance);

            _fhirOperationDataStore = new CosmosFhirOperationDataStore(
                () => documentClient,
                _cosmosDataStoreConfiguration,
                optionsMonitor,
                new RetryExceptionPolicyFactory(_cosmosDataStoreConfiguration),
                NullLogger<CosmosFhirOperationDataStore>.Instance);

            _fhirStorageTestHelper = new CosmosDbFhirStorageTestHelper(
                _documentClient,
                UriFactory.CreateDocumentCollectionUri(_cosmosDataStoreConfiguration.DatabaseId, _cosmosCollectionConfiguration.CollectionId));
        }

        public async Task DisposeAsync()
        {
            await _documentClient?.DeleteDocumentCollectionAsync(_cosmosDataStoreConfiguration.GetRelativeCollectionUri(_cosmosCollectionConfiguration.CollectionId));
        }

        public async Task<object> GetSnapshotToken()
        {
            var collectionUri = _cosmosDataStoreConfiguration.GetRelativeCollectionUri(_cosmosCollectionConfiguration.CollectionId);
            var documentQuery = _documentClient.CreateDocumentQuery(
                collectionUri,
                "SELECT top 1 c._ts as Item1 FROM c ORDER BY c._ts DESC",
                new FeedOptions { EnableCrossPartitionQuery = true }).AsDocumentQuery();

            while (documentQuery.HasMoreResults)
            {
                foreach (Tuple<int> ts in await documentQuery.ExecuteNextAsync<Tuple<int>>())
                {
                    return ts.Item1;
                }
            }

            return null;
        }

        public async Task ValidateSnapshotTokenIsCurrent(object snapshotToken)
        {
            Assert.True((int)await GetSnapshotToken() <= (int)snapshotToken);
        }
    }
}<|MERGE_RESOLUTION|>--- conflicted
+++ resolved
@@ -6,17 +6,10 @@
 using System;
 using System.Collections.Generic;
 using System.Linq;
-<<<<<<< HEAD
-using System.Threading.Tasks;
-using Microsoft.Azure.Documents;
-using Microsoft.Azure.Documents.Client;
-using Microsoft.Azure.Documents.Linq;
-=======
 using System.Threading;
 using System.Threading.Tasks;
 using Microsoft.Azure.Documents;
 using Microsoft.Azure.Documents.Client;
->>>>>>> 4a5e0306
 using Microsoft.Extensions.Logging.Abstractions;
 using Microsoft.Extensions.Options;
 using Microsoft.Health.CosmosDb.Configs;
@@ -34,39 +27,19 @@
 
 namespace Microsoft.Health.Fhir.Tests.Integration.Persistence
 {
-<<<<<<< HEAD
-    public class CosmosDbFhirStorageTestsFixture : IScoped<IFhirDataStore>, IFhirDataStoreStateVerifier
-=======
-    public class CosmosDbFhirStorageTestsFixture : IScoped<IFhirDataStore>, IScoped<IFhirOperationDataStore>, IScoped<IFhirStorageTestHelper>, IAsyncLifetime
->>>>>>> 4a5e0306
+    public class CosmosDbFhirStorageTestsFixture : IServiceProvider, IAsyncLifetime
     {
         private static readonly SemaphoreSlim CollectionInitializationSemaphore = new SemaphoreSlim(1, 1);
 
+        private readonly CosmosDataStoreConfiguration _cosmosDataStoreConfiguration;
+        private readonly CosmosCollectionConfiguration _cosmosCollectionConfiguration;
+
         private IDocumentClient _documentClient;
-        private CosmosDataStoreConfiguration _cosmosDataStoreConfiguration;
-        private CosmosCollectionConfiguration _cosmosCollectionConfiguration;
-
         private IFhirDataStore _fhirDataStore;
         private IFhirOperationDataStore _fhirOperationDataStore;
         private IFhirStorageTestHelper _fhirStorageTestHelper;
 
-        private int _disposed = 0;
-
-        IFhirDataStore IScoped<IFhirDataStore>.Value => _fhirDataStore;
-
-        IFhirOperationDataStore IScoped<IFhirOperationDataStore>.Value => _fhirOperationDataStore;
-
-        IFhirStorageTestHelper IScoped<IFhirStorageTestHelper>.Value => _fhirStorageTestHelper;
-
-        public void Dispose()
-        {
-            if (Interlocked.Exchange(ref _disposed, 1) == 0)
-            {
-                _documentClient?.Dispose();
-            }
-        }
-
-        public async Task InitializeAsync()
+        public CosmosDbFhirStorageTestsFixture()
         {
             _cosmosDataStoreConfiguration = new CosmosDataStoreConfiguration
             {
@@ -81,7 +54,10 @@
             {
                 CollectionId = Guid.NewGuid().ToString(),
             };
+        }
 
+        public async Task InitializeAsync()
+        {
             var fhirStoredProcs = typeof(IFhirStoredProcedure).Assembly
                 .GetTypes()
                 .Where(x => !x.IsAbstract && typeof(IFhirStoredProcedure).IsAssignableFrom(x))
@@ -148,31 +124,35 @@
 
         public async Task DisposeAsync()
         {
-            await _documentClient?.DeleteDocumentCollectionAsync(_cosmosDataStoreConfiguration.GetRelativeCollectionUri(_cosmosCollectionConfiguration.CollectionId));
+            using (_documentClient as IDisposable)
+            {
+                await _documentClient?.DeleteDocumentCollectionAsync(_cosmosDataStoreConfiguration.GetRelativeCollectionUri(_cosmosCollectionConfiguration.CollectionId));
+            }
         }
 
-        public async Task<object> GetSnapshotToken()
+        object IServiceProvider.GetService(Type serviceType)
         {
-            var collectionUri = _cosmosDataStoreConfiguration.GetRelativeCollectionUri(_cosmosCollectionConfiguration.CollectionId);
-            var documentQuery = _documentClient.CreateDocumentQuery(
-                collectionUri,
-                "SELECT top 1 c._ts as Item1 FROM c ORDER BY c._ts DESC",
-                new FeedOptions { EnableCrossPartitionQuery = true }).AsDocumentQuery();
+            if (serviceType == typeof(IFhirDataStore))
+            {
+                return _fhirDataStore;
+            }
 
-            while (documentQuery.HasMoreResults)
+            if (serviceType == typeof(IFhirOperationDataStore))
             {
-                foreach (Tuple<int> ts in await documentQuery.ExecuteNextAsync<Tuple<int>>())
-                {
-                    return ts.Item1;
-                }
+                return _fhirOperationDataStore;
+            }
+
+            if (serviceType == typeof(IFhirStorageTestHelper))
+            {
+                return _fhirStorageTestHelper;
+            }
+
+            if (serviceType.IsInstanceOfType(this))
+            {
+                return this;
             }
 
             return null;
         }
-
-        public async Task ValidateSnapshotTokenIsCurrent(object snapshotToken)
-        {
-            Assert.True((int)await GetSnapshotToken() <= (int)snapshotToken);
-        }
     }
 }
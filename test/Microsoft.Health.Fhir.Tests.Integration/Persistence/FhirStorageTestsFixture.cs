--- conflicted
+++ resolved
@@ -5,7 +5,7 @@
 
 using System;
 using System.Threading.Tasks;
-using Microsoft.Health.Extensions.DependencyInjection;
+using Microsoft.Extensions.DependencyInjection;
 using Microsoft.Health.Fhir.Core.Features.Operations;
 using Microsoft.Health.Fhir.Core.Features.Persistence;
 using Microsoft.Health.Fhir.Tests.Common.FixtureParameters;
@@ -15,52 +15,33 @@
 {
     public class FhirStorageTestsFixture : IAsyncLifetime, IDisposable
     {
-        private readonly IAsyncLifetime _fixture;
-
-        private readonly IScoped<IFhirDataStore> _scopedStore;
-        private readonly IScoped<IFhirOperationDataStore> _scopedFhirOperationDataStore;
-        private readonly IScoped<IFhirStorageTestHelper> _scopedTestHelper;
+        private readonly IServiceProvider _fixture;
 
         public FhirStorageTestsFixture(DataStore dataStore)
         {
             switch (dataStore)
             {
                 case Common.FixtureParameters.DataStore.CosmosDb:
-                    var fixture = new CosmosDbFhirStorageTestsFixture();
-
-                    _scopedStore = fixture;
-                    _scopedFhirOperationDataStore = fixture;
-                    _scopedTestHelper = fixture;
-
-                    _fixture = fixture;
+                    _fixture = new CosmosDbFhirStorageTestsFixture();
                     break;
                 case Common.FixtureParameters.DataStore.Sql:
-                    _scopedStore = new SqlServerFhirStorageTestsFixture();
+                    _fixture = new SqlServerFhirStorageTestsFixture();
                     break;
                 default:
                     throw new ArgumentOutOfRangeException(nameof(dataStore), dataStore, null);
             }
         }
 
-        public IFhirDataStore DataStore => _scopedStore.Value;
+        public IFhirDataStore DataStore => _fixture.GetRequiredService<IFhirDataStore>();
 
-<<<<<<< HEAD
-        public IFhirDataStoreStateVerifier StateVerifier => _scopedStore as IFhirDataStoreStateVerifier;
-=======
-        public IFhirOperationDataStore OperationDataStore => _scopedFhirOperationDataStore.Value;
+        public IFhirOperationDataStore OperationDataStore => _fixture.GetRequiredService<IFhirOperationDataStore>();
 
-        public IFhirStorageTestHelper TestHelper => _scopedTestHelper.Value;
->>>>>>> 4a5e0306
+        public IFhirStorageTestHelper TestHelper => _fixture.GetRequiredService<IFhirStorageTestHelper>();
 
-        public void Dispose()
-        {
-            _scopedStore?.Dispose();
-            _scopedFhirOperationDataStore?.Dispose();
-            _scopedTestHelper?.Dispose();
-        }
+        void IDisposable.Dispose() => (_fixture as IDisposable)?.Dispose();
 
-        public Task InitializeAsync() => _fixture.InitializeAsync();
+        Task IAsyncLifetime.InitializeAsync() => (_fixture as IAsyncLifetime)?.InitializeAsync();
 
-        public Task DisposeAsync() => _fixture.DisposeAsync();
+        Task IAsyncLifetime.DisposeAsync() => (_fixture as IAsyncLifetime)?.DisposeAsync();
     }
 }